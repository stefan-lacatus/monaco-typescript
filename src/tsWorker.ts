--- conflicted
+++ resolved
@@ -1,554 +1,551 @@
-/*---------------------------------------------------------------------------------------------
- *  Copyright (c) Microsoft Corporation. All rights reserved.
- *  Licensed under the MIT License. See License.txt in the project root for license information.
- *--------------------------------------------------------------------------------------------*/
-'use strict';
-
-import * as ts from './lib/typescriptServices';
-import { lib_dts, lib_es6_dts } from './lib/lib';
-import { IExtraLibs } from './monaco.contribution';
-
-import IWorkerContext = monaco.worker.IWorkerContext;
-
-const DEFAULT_LIB = {
-	NAME: 'defaultLib:lib.d.ts',
-	CONTENTS: lib_dts
-};
-
-const ES6_LIB = {
-	NAME: 'defaultLib:lib.es6.d.ts',
-	CONTENTS: lib_es6_dts
-};
-
-interface CodeOutlineToken {
-	name: string;
-	kind: CodeOutlineTokenKind;
-	ordinal: number;
-	line: number;
-	indentAmount: number;
-}
-
-export enum CodeOutlineTokenKind {
-	Class = 'Class',
-	ObjectLiteral = 'ObjectLiteral',
-	Method = 'Method',
-	Constructor = 'Constructor',
-	Function = 'Function',
-	Get = 'Get',
-	Set = 'Set'
-}
-
-export class TypeScriptWorker implements ts.LanguageServiceHost {
-
-	// --- model sync -----------------------
-
-	private _ctx: IWorkerContext;
-	private _extraLibs: IExtraLibs = Object.create(null);
-	private _languageService = ts.createLanguageService(this);
-	private _compilerOptions: ts.CompilerOptions;
-
-	constructor(ctx: IWorkerContext, createData: ICreateData) {
-		this._ctx = ctx;
-		this._compilerOptions = createData.compilerOptions;
-		this._extraLibs = createData.extraLibs;
-	}
-
-	// --- language service host ---------------
-
-	getCompilationSettings(): ts.CompilerOptions {
-		return this._compilerOptions;
-	}
-
-	getScriptFileNames(): string[] {
-		let models = this._ctx.getMirrorModels().map(model => model.uri.toString());
-		return models.concat(Object.keys(this._extraLibs));
-	}
-
-	private _getModel(fileName: string): monaco.worker.IMirrorModel {
-		let models = this._ctx.getMirrorModels();
-		for (let i = 0; i < models.length; i++) {
-			if (models[i].uri.toString() === fileName) {
-				return models[i];
-			}
-		}
-		return null;
-	}
-
-	getScriptVersion(fileName: string): string {
-		let model = this._getModel(fileName);
-		if (model) {
-			return model.version.toString();
-		} else if (this.isDefaultLibFileName(fileName)) {
-			// default lib is static
-			return '1';
-		} else if (fileName in this._extraLibs) {
-			return String(this._extraLibs[fileName].version);
-		}
-	}
-
-	getScriptSnapshot(fileName: string): ts.IScriptSnapshot {
-		let text: string;
-		let model = this._getModel(fileName);
-		if (model) {
-			// a true editor model
-			text = model.getValue();
-
-		} else if (fileName in this._extraLibs) {
-			// extra lib
-			text = this._extraLibs[fileName].content;
-
-		} else if (fileName === DEFAULT_LIB.NAME) {
-			text = DEFAULT_LIB.CONTENTS;
-		} else if (fileName === ES6_LIB.NAME) {
-			text = ES6_LIB.CONTENTS;
-		} else {
-			return;
-		}
-
-		return <ts.IScriptSnapshot>{
-			getText: (start, end) => text.substring(start, end),
-			getLength: () => text.length,
-			getChangeRange: () => undefined
-		};
-	}
-
-	getScriptKind?(fileName: string): ts.ScriptKind {
-		const suffix = fileName.substr(fileName.lastIndexOf('.') + 1);
-		switch (suffix) {
-			case 'ts': return ts.ScriptKind.TS;
-			case 'tsx': return ts.ScriptKind.TSX;
-			case 'js': return ts.ScriptKind.JS;
-			case 'jsx': return ts.ScriptKind.JSX;
-			default: return this.getCompilationSettings().allowJs
-				? ts.ScriptKind.JS
-				: ts.ScriptKind.TS;
-		}
-	}
-
-	getCurrentDirectory(): string {
-		return '';
-	}
-
-	getDefaultLibFileName(options: ts.CompilerOptions): string {
-		// TODO@joh support lib.es7.d.ts
-		return options.target <= ts.ScriptTarget.ES5 ? DEFAULT_LIB.NAME : ES6_LIB.NAME;
-	}
-
-	isDefaultLibFileName(fileName: string): boolean {
-		return fileName === this.getDefaultLibFileName(this._compilerOptions);
-	}
-
-	// --- language features
-
-	private static clearFiles(diagnostics: ts.Diagnostic[]) {
-		// Clear the `file` field, which cannot be JSON'yfied because it
-		// contains cyclic data structures.
-		diagnostics.forEach(diag => {
-			diag.file = undefined;
-			const related = <ts.Diagnostic[]>diag.relatedInformation;
-			if (related) {
-				related.forEach(diag2 => diag2.file = undefined);
-			}
-		});
-	}
-
-	getSyntacticDiagnostics(fileName: string): Promise<ts.Diagnostic[]> {
-		const diagnostics = this._languageService.getSyntacticDiagnostics(fileName);
-		TypeScriptWorker.clearFiles(diagnostics);
-		return Promise.resolve(diagnostics);
-	}
-
-	getSemanticDiagnostics(fileName: string): Promise<ts.Diagnostic[]> {
-		const diagnostics = this._languageService.getSemanticDiagnostics(fileName);
-		TypeScriptWorker.clearFiles(diagnostics);
-		return Promise.resolve(diagnostics);
-	}
-
-	getSuggestionDiagnostics(fileName: string): Promise<ts.DiagnosticWithLocation[]> {
-		const diagnostics = this._languageService.getSuggestionDiagnostics(fileName);
-		TypeScriptWorker.clearFiles(diagnostics);
-		return Promise.resolve(diagnostics);
-	}
-
-	getCompilerOptionsDiagnostics(fileName: string): Promise<ts.Diagnostic[]> {
-		const diagnostics = this._languageService.getCompilerOptionsDiagnostics();
-		TypeScriptWorker.clearFiles(diagnostics);
-		return Promise.resolve(diagnostics);
-	}
-
-	getCompletionsAtPosition(fileName: string, position: number): Promise<ts.CompletionInfo> {
-		return Promise.resolve(this._languageService.getCompletionsAtPosition(fileName, position, undefined));
-	}
-
-	getCompletionEntryDetails(fileName: string, position: number, entry: string): Promise<ts.CompletionEntryDetails> {
-		return Promise.resolve(this._languageService.getCompletionEntryDetails(fileName, position, entry, undefined, undefined, undefined));
-	}
-
-	getSignatureHelpItems(fileName: string, position: number): Promise<ts.SignatureHelpItems> {
-		return Promise.resolve(this._languageService.getSignatureHelpItems(fileName, position, undefined));
-	}
-
-	getQuickInfoAtPosition(fileName: string, position: number): Promise<ts.QuickInfo> {
-		return Promise.resolve(this._languageService.getQuickInfoAtPosition(fileName, position));
-	}
-
-	getOccurrencesAtPosition(fileName: string, position: number): Promise<ReadonlyArray<ts.ReferenceEntry>> {
-		return Promise.resolve(this._languageService.getOccurrencesAtPosition(fileName, position));
-	}
-
-	getDefinitionAtPosition(fileName: string, position: number): Promise<ReadonlyArray<ts.DefinitionInfo>> {
-		return Promise.resolve(this._languageService.getDefinitionAtPosition(fileName, position));
-	}
-
-	getReferencesAtPosition(fileName: string, position: number): Promise<ts.ReferenceEntry[]> {
-		return Promise.resolve(this._languageService.getReferencesAtPosition(fileName, position));
-	}
-
-	getNavigationBarItems(fileName: string): Promise<ts.NavigationBarItem[]> {
-		return Promise.resolve(this._languageService.getNavigationBarItems(fileName));
-	}
-
-	getFormattingEditsForDocument(fileName: string, options: ts.FormatCodeOptions): Promise<ts.TextChange[]> {
-		return Promise.resolve(this._languageService.getFormattingEditsForDocument(fileName, options));
-	}
-
-	getFormattingEditsForRange(fileName: string, start: number, end: number, options: ts.FormatCodeOptions): Promise<ts.TextChange[]> {
-		return Promise.resolve(this._languageService.getFormattingEditsForRange(fileName, start, end, options));
-	}
-
-	getFormattingEditsAfterKeystroke(fileName: string, postion: number, ch: string, options: ts.FormatCodeOptions): Promise<ts.TextChange[]> {
-		return Promise.resolve(this._languageService.getFormattingEditsAfterKeystroke(fileName, postion, ch, options));
-	}
-
-	findRenameLocations(fileName: string, positon: number, findInStrings: boolean, findInComments: boolean, providePrefixAndSuffixTextForRename: boolean): Promise<readonly ts.RenameLocation[]> {
-		return Promise.resolve(this._languageService.findRenameLocations(fileName, positon, findInStrings, findInComments, providePrefixAndSuffixTextForRename));
-	}
-
-	getRenameInfo(fileName: string, positon: number, options: ts.RenameInfoOptions): Promise<ts.RenameInfo> {
-		return Promise.resolve(this._languageService.getRenameInfo(fileName, positon, options));
-	}
-
-	getEmitOutput(fileName: string): Promise<ts.EmitOutput> {
-		return Promise.resolve(this._languageService.getEmitOutput(fileName));
-	}
-
-<<<<<<< HEAD
-	getPropertiesOrAttributesOf(fileName: string, parentObjects: string[]) {
-		let currentFile = this._languageService.getProgram().getSourceFile(fileName);
-		let typeChecker = this._languageService.getProgram().getTypeChecker();
-		let referencedEntities = {};
-		parentObjects.forEach(function (key) { referencedEntities[key] = {}; });
-		ts.forEachChild(currentFile, function visitNodes(node: ts.Node) {
-			if (ts.isPropertyAccessExpression(node) && referencedEntities[node.expression.getText()]) {
-				// Matches Things.test
-				if (!(node.name.text in referencedEntities[node.expression.getText()])) {
-					referencedEntities[node.expression.getText()][node.name.text] = true;
-				}
-			} else if (ts.isElementAccessExpression(node) && referencedEntities[node.expression.getText()] && node.argumentExpression) {
-				if (node.argumentExpression.kind == ts.SyntaxKind.Identifier) {
-					if (node.expression.getText() == "Users" && node.argumentExpression.getText() == "principal") {
-						// a special case for Users[principal] => replace principal with "Administrator",
-						// since all users have the same properties and functions
-						referencedEntities["Users"]["System"] = true;
-					}
-				}
-				if (node.argumentExpression.kind == ts.SyntaxKind.PropertyAccessExpression) {
-					// matches Things[me.property]
-					let type = typeChecker.getTypeAtLocation(node.argumentExpression);
-					if(type["value"]) {
-						referencedEntities[node.expression.getText()][type["value"]] = true;
-					}
-				} else if (ts.isStringLiteral(node.argumentExpression)) {
-					// matches Things["test"]
-					referencedEntities[node.expression.getText()][node.argumentExpression.getText().slice(1, -1)] = true;
-				}
-			}
-			return ts.forEachChild(node, visitNodes);
-		});
-
-		return referencedEntities;
-	}
-
-	getOutline(fileName: string, parentObjects: string[]): CodeOutlineToken[] {
-		let tokens: CodeOutlineToken[] = [];
-		let currentFile = this._languageService.getProgram().getSourceFile(fileName);
-
-		let ordinal = 0;
-		let indentation = 0;
-
-		function indents() {
-			let indents = '';
-			for (let i = 0; i < indentation; i++) {
-				indents += '<span class="BMCHIndent">&nbsp;&nbsp;</span>';
-			}
-			return indents;
-		}
-
-		function extractLiteral(/** @type {ts.ObjectLiteralExpression} */ liternalNode) {
-			let didExtractLiteral = false;
-
-			// Object literals should only be extracted if they have at least a method or any getter/setter
-			let methodCount = 0;
-			liternalNode.properties.forEach(property => {
-				switch (property.kind) {
-					case ts.SyntaxKind.MethodDeclaration:
-					case ts.SyntaxKind.MethodSignature:
-					case ts.SyntaxKind.FunctionDeclaration:
-					case ts.SyntaxKind.FunctionExpression:
-						methodCount++;
-						break;
-					case ts.SyntaxKind.GetAccessor:
-					case ts.SyntaxKind.SetAccessor:
-						didExtractLiteral = true;
-						break;
-					case ts.SyntaxKind.PropertyAssignment:
-						if (property.initializer &&
-							(property.initializer.kind == ts.SyntaxKind.FunctionDeclaration || property.initializer.kind == ts.SyntaxKind.FunctionExpression)) {
-								methodCount++;
-						}
-				}
-			});
-
-			if (methodCount > 0) {
-				didExtractLiteral = true;
-			}
-
-			if (didExtractLiteral) {
-				ordinal++;
-				let parentNode = liternalNode.parent;
-
-				// Compute the name for assignments, call expressions and others
-				let name = '';
-				if (parentNode.kind == ts.SyntaxKind.PropertyAssignment) {
-					name = (parentNode.name && parentNode.name.escapedText) || '';
-				}
-				else if (parentNode.kind == ts.SyntaxKind.VariableDeclaration) {
-					name = (parentNode.name && parentNode.name.escapedText) || '';
-				}
-				else if (parentNode.kind == ts.SyntaxKind.CallExpression) {
-					name = (parentNode.expression && parentNode.expression.getFullText().trim()) || '';
-					if (name) {
-						let nameTokens = name.split('\n');
-						name = nameTokens[nameTokens.length - 1];
-						name = name + '()';
-					}
-				}
-				else if (parentNode.kind == ts.SyntaxKind.BinaryExpression) {
-					// Only handle these for assignments
-					/** @type {ts.BinaryOperatorToken} */ let sign = parentNode.operatorToken;
-					if (ts.tokenToString(sign.kind) == '=') {
-						let left = parentNode.left;
-						let nameTokens;
-						switch (left.kind) {
-							case ts.SyntaxKind.VariableDeclaration:
-								name = (left.name && left.name.escapedText) || '';
-								break;
-							case ts.SyntaxKind.PropertyAccessExpression:
-								name = left.getFullText().trim();
-								nameTokens = name.split('\n');
-								name = nameTokens[nameTokens.length - 1];
-								break;
-						}
-					}
-				}
-
-				tokens.push({
-					name: name || '{}',
-					kind: CodeOutlineTokenKind.ObjectLiteral,
-					ordinal: ordinal,
-					line: currentFile.getLineAndCharacterOfPosition(liternalNode.getStart()).line,
-					indentAmount: indentation
-				});
-			}
-
-			return didExtractLiteral;
-		}
-
-		function extractClass(/** @type {ts.ClassDeclaration} */ classNode) {
-			ordinal++;
-			if (classNode.name) {
-				tokens.push({
-					name: classNode.name.escapedText,
-					kind: CodeOutlineTokenKind.Class,
-					ordinal: ordinal,
-					line: currentFile.getLineAndCharacterOfPosition(classNode.getStart()).line,
-					indentAmount: indentation
-				});
-			}
-			else {
-				tokens.push({
-					name: '{}',
-					kind: CodeOutlineTokenKind.Class,
-					ordinal: ordinal,
-					line: currentFile.getLineAndCharacterOfPosition(classNode.getStart()).line,
-					indentAmount: indentation
-				});
-			}
-		}
-
-		function extractMethod(/** @type {ts.FunctionLikeDeclaration} */ methodNode) {
-			ordinal++;
-			let node = methodNode;
-			let line = currentFile.getLineAndCharacterOfPosition(methodNode.getStart()).line;
-
-			let parentNode = methodNode.parent;
-			// isMethodKind is set to YES for function declarations whose parent is a property assignment
-			let isMethodKind = false;
-
-			// Compute the name for assignments
-			let name = '';
-			if (parentNode.kind == ts.SyntaxKind.PropertyAssignment) {
-				name = (parentNode.name && parentNode.name.escapedText) || '';
-				isMethodKind = true;
-			}
-			else if (parentNode.kind == ts.SyntaxKind.VariableDeclaration) {
-				name = (parentNode.name && parentNode.name.escapedText) || '';
-			}
-			else if (parentNode.kind == ts.SyntaxKind.CallExpression) {
-				name = (parentNode.expression && parentNode.expression.getFullText().trim()) || '';
-				if (name) {
-					let nameTokens = name.split('\n');
-					name = nameTokens[nameTokens.length - 1].trim();
-					name = name + '()';
-				}
-			}
-			else if (parentNode.kind == ts.SyntaxKind.BinaryExpression) {
-				// Only handle these for assignments
-				/** @type {ts.BinaryOperatorToken} */ let sign = parentNode.operatorToken;
-				if (ts.tokenToString(sign.kind) == '=') {
-					let left = parentNode.left;
-					let nameTokens;
-					switch (left.kind) {
-						case ts.SyntaxKind.VariableDeclaration:
-							name = (left.name && left.name.escapedText) || '';
-							break;
-						case ts.SyntaxKind.PropertyAccessExpression:
-							name = left.getFullText().trim();
-							nameTokens = name.split('\n');
-							name = nameTokens[nameTokens.length - 1].trim();
-							break;
-					}
-				}
-			}
-
-			switch (methodNode.kind) {
-				case ts.SyntaxKind.Constructor:
-					tokens.push({
-						name: 'constructor ()',
-						kind: CodeOutlineTokenKind.Constructor,
-						ordinal: ordinal,
-						line: line,
-						indentAmount: indentation
-					})
-					break;
-				case ts.SyntaxKind.MethodDeclaration:
-				case ts.SyntaxKind.MethodSignature:
-					tokens.push({
-						name: (node.name && node.name.escapedText) || '{}',
-						kind: CodeOutlineTokenKind.Method,
-						ordinal: ordinal,
-						line: line,
-						indentAmount: indentation
-					})
-					break;
-				case ts.SyntaxKind.FunctionExpression:
-				case ts.SyntaxKind.FunctionDeclaration:
-					tokens.push({
-						name: (node.name && node.name.escapedText) || name || '{}',
-						kind: isMethodKind ? CodeOutlineTokenKind.Method : CodeOutlineTokenKind.Function,
-						ordinal: ordinal,
-						line: line,
-						indentAmount: indentation
-					})
-					break;
-				case ts.SyntaxKind.GetAccessor:
-					tokens.push({
-						name: (node.name && node.name.escapedText) || '()',
-						kind: CodeOutlineTokenKind.Get,
-						ordinal: ordinal,
-						line: line,
-						indentAmount: indentation
-					})
-					break;
-				case ts.SyntaxKind.SetAccessor:
-					tokens.push({
-						name: (node.name && node.name.escapedText) || '()',
-						kind: CodeOutlineTokenKind.Set,
-						ordinal: ordinal,
-						line: line,
-						indentAmount: indentation
-					})
-					break;
-				case ts.SyntaxKind.ArrowFunction:
-					tokens.push({
-						name: (node.name && node.name.escapedText) || name || '() => {}',
-						kind: CodeOutlineTokenKind.Function,
-						ordinal: ordinal,
-						line: line,
-						indentAmount: indentation
-					})
-					break;
-				default:
-					break;
-			}
-		}
-
-		function buildOutline(node) {
-			let didIndent = false;
-			switch (node.kind) {
-				case ts.SyntaxKind.ObjectLiteralExpression:
-					if (extractLiteral(node)) {
-						indentation += 1;
-						didIndent = true;
-					}
-					break;
-				case ts.SyntaxKind.ClassExpression:
-				case ts.SyntaxKind.ClassDeclaration:
-					extractClass(node);
-					indentation += 1;
-					didIndent = true;
-					break;
-				case ts.SyntaxKind.MethodDeclaration:
-				case ts.SyntaxKind.MethodSignature:
-				case ts.SyntaxKind.FunctionDeclaration:
-				case ts.SyntaxKind.FunctionExpression:
-				case ts.SyntaxKind.GetAccessor:
-				case ts.SyntaxKind.SetAccessor:
-				case ts.SyntaxKind.Constructor:
-				case ts.SyntaxKind.ArrowFunction:
-					extractMethod(node);
-					indentation += 1;
-					didIndent = true;
-					break;
-				default:
-					break;
-			}
-
-			ts.forEachChild(node, buildOutline);
-			if (didIndent) indentation -= 1;
-		}
-
-		buildOutline(currentFile);
-
-		return tokens;
-	}
-=======
-	getCodeFixesAtPosition(fileName: string, start: number, end: number, errorCodes: number[], formatOptions: ts.FormatCodeOptions): Promise<ReadonlyArray<ts.CodeFixAction>> {
-		const preferences = {}
-		return Promise.resolve(this._languageService.getCodeFixesAtPosition(fileName, start, end, errorCodes, formatOptions, preferences));
-	}
-
->>>>>>> c0501277
-	updateExtraLibs(extraLibs: IExtraLibs) {
-		this._extraLibs = extraLibs;
-	}
-}
-
-export interface ICreateData {
-	compilerOptions: ts.CompilerOptions;
-	extraLibs: IExtraLibs;
-}
-
-export function create(ctx: IWorkerContext, createData: ICreateData): TypeScriptWorker {
-	return new TypeScriptWorker(ctx, createData);
-}
+/*---------------------------------------------------------------------------------------------
+ *  Copyright (c) Microsoft Corporation. All rights reserved.
+ *  Licensed under the MIT License. See License.txt in the project root for license information.
+ *--------------------------------------------------------------------------------------------*/
+'use strict';
+
+import * as ts from './lib/typescriptServices';
+import { lib_dts, lib_es6_dts } from './lib/lib';
+import { IExtraLibs } from './monaco.contribution';
+
+import IWorkerContext = monaco.worker.IWorkerContext;
+
+const DEFAULT_LIB = {
+	NAME: 'defaultLib:lib.d.ts',
+	CONTENTS: lib_dts
+};
+
+const ES6_LIB = {
+	NAME: 'defaultLib:lib.es6.d.ts',
+	CONTENTS: lib_es6_dts
+};
+
+interface CodeOutlineToken {
+	name: string;
+	kind: CodeOutlineTokenKind;
+	ordinal: number;
+	line: number;
+	indentAmount: number;
+}
+
+export enum CodeOutlineTokenKind {
+	Class = 'Class',
+	ObjectLiteral = 'ObjectLiteral',
+	Method = 'Method',
+	Constructor = 'Constructor',
+	Function = 'Function',
+	Get = 'Get',
+	Set = 'Set'
+}
+
+export class TypeScriptWorker implements ts.LanguageServiceHost {
+
+	// --- model sync -----------------------
+
+	private _ctx: IWorkerContext;
+	private _extraLibs: IExtraLibs = Object.create(null);
+	private _languageService = ts.createLanguageService(this);
+	private _compilerOptions: ts.CompilerOptions;
+
+	constructor(ctx: IWorkerContext, createData: ICreateData) {
+		this._ctx = ctx;
+		this._compilerOptions = createData.compilerOptions;
+		this._extraLibs = createData.extraLibs;
+	}
+
+	// --- language service host ---------------
+
+	getCompilationSettings(): ts.CompilerOptions {
+		return this._compilerOptions;
+	}
+
+	getScriptFileNames(): string[] {
+		let models = this._ctx.getMirrorModels().map(model => model.uri.toString());
+		return models.concat(Object.keys(this._extraLibs));
+	}
+
+	private _getModel(fileName: string): monaco.worker.IMirrorModel {
+		let models = this._ctx.getMirrorModels();
+		for (let i = 0; i < models.length; i++) {
+			if (models[i].uri.toString() === fileName) {
+				return models[i];
+			}
+		}
+		return null;
+	}
+
+	getScriptVersion(fileName: string): string {
+		let model = this._getModel(fileName);
+		if (model) {
+			return model.version.toString();
+		} else if (this.isDefaultLibFileName(fileName)) {
+			// default lib is static
+			return '1';
+		} else if (fileName in this._extraLibs) {
+			return String(this._extraLibs[fileName].version);
+		}
+	}
+
+	getScriptSnapshot(fileName: string): ts.IScriptSnapshot {
+		let text: string;
+		let model = this._getModel(fileName);
+		if (model) {
+			// a true editor model
+			text = model.getValue();
+
+		} else if (fileName in this._extraLibs) {
+			// extra lib
+			text = this._extraLibs[fileName].content;
+
+		} else if (fileName === DEFAULT_LIB.NAME) {
+			text = DEFAULT_LIB.CONTENTS;
+		} else if (fileName === ES6_LIB.NAME) {
+			text = ES6_LIB.CONTENTS;
+		} else {
+			return;
+		}
+
+		return <ts.IScriptSnapshot>{
+			getText: (start, end) => text.substring(start, end),
+			getLength: () => text.length,
+			getChangeRange: () => undefined
+		};
+	}
+
+	getScriptKind?(fileName: string): ts.ScriptKind {
+		const suffix = fileName.substr(fileName.lastIndexOf('.') + 1);
+		switch (suffix) {
+			case 'ts': return ts.ScriptKind.TS;
+			case 'tsx': return ts.ScriptKind.TSX;
+			case 'js': return ts.ScriptKind.JS;
+			case 'jsx': return ts.ScriptKind.JSX;
+			default: return this.getCompilationSettings().allowJs
+				? ts.ScriptKind.JS
+				: ts.ScriptKind.TS;
+		}
+	}
+
+	getCurrentDirectory(): string {
+		return '';
+	}
+
+	getDefaultLibFileName(options: ts.CompilerOptions): string {
+		// TODO@joh support lib.es7.d.ts
+		return options.target <= ts.ScriptTarget.ES5 ? DEFAULT_LIB.NAME : ES6_LIB.NAME;
+	}
+
+	isDefaultLibFileName(fileName: string): boolean {
+		return fileName === this.getDefaultLibFileName(this._compilerOptions);
+	}
+
+	// --- language features
+
+	private static clearFiles(diagnostics: ts.Diagnostic[]) {
+		// Clear the `file` field, which cannot be JSON'yfied because it
+		// contains cyclic data structures.
+		diagnostics.forEach(diag => {
+			diag.file = undefined;
+			const related = <ts.Diagnostic[]>diag.relatedInformation;
+			if (related) {
+				related.forEach(diag2 => diag2.file = undefined);
+			}
+		});
+	}
+
+	getSyntacticDiagnostics(fileName: string): Promise<ts.Diagnostic[]> {
+		const diagnostics = this._languageService.getSyntacticDiagnostics(fileName);
+		TypeScriptWorker.clearFiles(diagnostics);
+		return Promise.resolve(diagnostics);
+	}
+
+	getSemanticDiagnostics(fileName: string): Promise<ts.Diagnostic[]> {
+		const diagnostics = this._languageService.getSemanticDiagnostics(fileName);
+		TypeScriptWorker.clearFiles(diagnostics);
+		return Promise.resolve(diagnostics);
+	}
+
+	getSuggestionDiagnostics(fileName: string): Promise<ts.DiagnosticWithLocation[]> {
+		const diagnostics = this._languageService.getSuggestionDiagnostics(fileName);
+		TypeScriptWorker.clearFiles(diagnostics);
+		return Promise.resolve(diagnostics);
+	}
+
+	getCompilerOptionsDiagnostics(fileName: string): Promise<ts.Diagnostic[]> {
+		const diagnostics = this._languageService.getCompilerOptionsDiagnostics();
+		TypeScriptWorker.clearFiles(diagnostics);
+		return Promise.resolve(diagnostics);
+	}
+
+	getCompletionsAtPosition(fileName: string, position: number): Promise<ts.CompletionInfo> {
+		return Promise.resolve(this._languageService.getCompletionsAtPosition(fileName, position, undefined));
+	}
+
+	getCompletionEntryDetails(fileName: string, position: number, entry: string): Promise<ts.CompletionEntryDetails> {
+		return Promise.resolve(this._languageService.getCompletionEntryDetails(fileName, position, entry, undefined, undefined, undefined));
+	}
+
+	getSignatureHelpItems(fileName: string, position: number): Promise<ts.SignatureHelpItems> {
+		return Promise.resolve(this._languageService.getSignatureHelpItems(fileName, position, undefined));
+	}
+
+	getQuickInfoAtPosition(fileName: string, position: number): Promise<ts.QuickInfo> {
+		return Promise.resolve(this._languageService.getQuickInfoAtPosition(fileName, position));
+	}
+
+	getOccurrencesAtPosition(fileName: string, position: number): Promise<ReadonlyArray<ts.ReferenceEntry>> {
+		return Promise.resolve(this._languageService.getOccurrencesAtPosition(fileName, position));
+	}
+
+	getDefinitionAtPosition(fileName: string, position: number): Promise<ReadonlyArray<ts.DefinitionInfo>> {
+		return Promise.resolve(this._languageService.getDefinitionAtPosition(fileName, position));
+	}
+
+	getReferencesAtPosition(fileName: string, position: number): Promise<ts.ReferenceEntry[]> {
+		return Promise.resolve(this._languageService.getReferencesAtPosition(fileName, position));
+	}
+
+	getNavigationBarItems(fileName: string): Promise<ts.NavigationBarItem[]> {
+		return Promise.resolve(this._languageService.getNavigationBarItems(fileName));
+	}
+
+	getFormattingEditsForDocument(fileName: string, options: ts.FormatCodeOptions): Promise<ts.TextChange[]> {
+		return Promise.resolve(this._languageService.getFormattingEditsForDocument(fileName, options));
+	}
+
+	getFormattingEditsForRange(fileName: string, start: number, end: number, options: ts.FormatCodeOptions): Promise<ts.TextChange[]> {
+		return Promise.resolve(this._languageService.getFormattingEditsForRange(fileName, start, end, options));
+	}
+
+	getFormattingEditsAfterKeystroke(fileName: string, postion: number, ch: string, options: ts.FormatCodeOptions): Promise<ts.TextChange[]> {
+		return Promise.resolve(this._languageService.getFormattingEditsAfterKeystroke(fileName, postion, ch, options));
+	}
+
+	findRenameLocations(fileName: string, positon: number, findInStrings: boolean, findInComments: boolean, providePrefixAndSuffixTextForRename: boolean): Promise<readonly ts.RenameLocation[]> {
+		return Promise.resolve(this._languageService.findRenameLocations(fileName, positon, findInStrings, findInComments, providePrefixAndSuffixTextForRename));
+	}
+
+	getRenameInfo(fileName: string, positon: number, options: ts.RenameInfoOptions): Promise<ts.RenameInfo> {
+		return Promise.resolve(this._languageService.getRenameInfo(fileName, positon, options));
+	}
+
+	getEmitOutput(fileName: string): Promise<ts.EmitOutput> {
+		return Promise.resolve(this._languageService.getEmitOutput(fileName));
+	}
+
+	getPropertiesOrAttributesOf(fileName: string, parentObjects: string[]) {
+		let currentFile = this._languageService.getProgram().getSourceFile(fileName);
+		let typeChecker = this._languageService.getProgram().getTypeChecker();
+		let referencedEntities = {};
+		parentObjects.forEach(function (key) { referencedEntities[key] = {}; });
+		ts.forEachChild(currentFile, function visitNodes(node: ts.Node) {
+			if (ts.isPropertyAccessExpression(node) && referencedEntities[node.expression.getText()]) {
+				// Matches Things.test
+				if (!(node.name.text in referencedEntities[node.expression.getText()])) {
+					referencedEntities[node.expression.getText()][node.name.text] = true;
+				}
+			} else if (ts.isElementAccessExpression(node) && referencedEntities[node.expression.getText()] && node.argumentExpression) {
+				if (node.argumentExpression.kind == ts.SyntaxKind.Identifier) {
+					if (node.expression.getText() == "Users" && node.argumentExpression.getText() == "principal") {
+						// a special case for Users[principal] => replace principal with "Administrator",
+						// since all users have the same properties and functions
+						referencedEntities["Users"]["System"] = true;
+					}
+				}
+				if (node.argumentExpression.kind == ts.SyntaxKind.PropertyAccessExpression) {
+					// matches Things[me.property]
+					let type = typeChecker.getTypeAtLocation(node.argumentExpression);
+					if(type["value"]) {
+						referencedEntities[node.expression.getText()][type["value"]] = true;
+					}
+				} else if (ts.isStringLiteral(node.argumentExpression)) {
+					// matches Things["test"]
+					referencedEntities[node.expression.getText()][node.argumentExpression.getText().slice(1, -1)] = true;
+				}
+			}
+			return ts.forEachChild(node, visitNodes);
+		});
+
+		return referencedEntities;
+	}
+
+	getOutline(fileName: string, parentObjects: string[]): CodeOutlineToken[] {
+		let tokens: CodeOutlineToken[] = [];
+		let currentFile = this._languageService.getProgram().getSourceFile(fileName);
+
+		let ordinal = 0;
+		let indentation = 0;
+
+		function indents() {
+			let indents = '';
+			for (let i = 0; i < indentation; i++) {
+				indents += '<span class="BMCHIndent">&nbsp;&nbsp;</span>';
+			}
+			return indents;
+		}
+
+		function extractLiteral(/** @type {ts.ObjectLiteralExpression} */ liternalNode) {
+			let didExtractLiteral = false;
+
+			// Object literals should only be extracted if they have at least a method or any getter/setter
+			let methodCount = 0;
+			liternalNode.properties.forEach(property => {
+				switch (property.kind) {
+					case ts.SyntaxKind.MethodDeclaration:
+					case ts.SyntaxKind.MethodSignature:
+					case ts.SyntaxKind.FunctionDeclaration:
+					case ts.SyntaxKind.FunctionExpression:
+						methodCount++;
+						break;
+					case ts.SyntaxKind.GetAccessor:
+					case ts.SyntaxKind.SetAccessor:
+						didExtractLiteral = true;
+						break;
+					case ts.SyntaxKind.PropertyAssignment:
+						if (property.initializer &&
+							(property.initializer.kind == ts.SyntaxKind.FunctionDeclaration || property.initializer.kind == ts.SyntaxKind.FunctionExpression)) {
+								methodCount++;
+						}
+				}
+			});
+
+			if (methodCount > 0) {
+				didExtractLiteral = true;
+			}
+
+			if (didExtractLiteral) {
+				ordinal++;
+				let parentNode = liternalNode.parent;
+
+				// Compute the name for assignments, call expressions and others
+				let name = '';
+				if (parentNode.kind == ts.SyntaxKind.PropertyAssignment) {
+					name = (parentNode.name && parentNode.name.escapedText) || '';
+				}
+				else if (parentNode.kind == ts.SyntaxKind.VariableDeclaration) {
+					name = (parentNode.name && parentNode.name.escapedText) || '';
+				}
+				else if (parentNode.kind == ts.SyntaxKind.CallExpression) {
+					name = (parentNode.expression && parentNode.expression.getFullText().trim()) || '';
+					if (name) {
+						let nameTokens = name.split('\n');
+						name = nameTokens[nameTokens.length - 1];
+						name = name + '()';
+					}
+				}
+				else if (parentNode.kind == ts.SyntaxKind.BinaryExpression) {
+					// Only handle these for assignments
+					/** @type {ts.BinaryOperatorToken} */ let sign = parentNode.operatorToken;
+					if (ts.tokenToString(sign.kind) == '=') {
+						let left = parentNode.left;
+						let nameTokens;
+						switch (left.kind) {
+							case ts.SyntaxKind.VariableDeclaration:
+								name = (left.name && left.name.escapedText) || '';
+								break;
+							case ts.SyntaxKind.PropertyAccessExpression:
+								name = left.getFullText().trim();
+								nameTokens = name.split('\n');
+								name = nameTokens[nameTokens.length - 1];
+								break;
+						}
+					}
+				}
+
+				tokens.push({
+					name: name || '{}',
+					kind: CodeOutlineTokenKind.ObjectLiteral,
+					ordinal: ordinal,
+					line: currentFile.getLineAndCharacterOfPosition(liternalNode.getStart()).line,
+					indentAmount: indentation
+				});
+			}
+
+			return didExtractLiteral;
+		}
+
+		function extractClass(/** @type {ts.ClassDeclaration} */ classNode) {
+			ordinal++;
+			if (classNode.name) {
+				tokens.push({
+					name: classNode.name.escapedText,
+					kind: CodeOutlineTokenKind.Class,
+					ordinal: ordinal,
+					line: currentFile.getLineAndCharacterOfPosition(classNode.getStart()).line,
+					indentAmount: indentation
+				});
+			}
+			else {
+				tokens.push({
+					name: '{}',
+					kind: CodeOutlineTokenKind.Class,
+					ordinal: ordinal,
+					line: currentFile.getLineAndCharacterOfPosition(classNode.getStart()).line,
+					indentAmount: indentation
+				});
+			}
+		}
+
+		function extractMethod(/** @type {ts.FunctionLikeDeclaration} */ methodNode) {
+			ordinal++;
+			let node = methodNode;
+			let line = currentFile.getLineAndCharacterOfPosition(methodNode.getStart()).line;
+
+			let parentNode = methodNode.parent;
+			// isMethodKind is set to YES for function declarations whose parent is a property assignment
+			let isMethodKind = false;
+
+			// Compute the name for assignments
+			let name = '';
+			if (parentNode.kind == ts.SyntaxKind.PropertyAssignment) {
+				name = (parentNode.name && parentNode.name.escapedText) || '';
+				isMethodKind = true;
+			}
+			else if (parentNode.kind == ts.SyntaxKind.VariableDeclaration) {
+				name = (parentNode.name && parentNode.name.escapedText) || '';
+			}
+			else if (parentNode.kind == ts.SyntaxKind.CallExpression) {
+				name = (parentNode.expression && parentNode.expression.getFullText().trim()) || '';
+				if (name) {
+					let nameTokens = name.split('\n');
+					name = nameTokens[nameTokens.length - 1].trim();
+					name = name + '()';
+				}
+			}
+			else if (parentNode.kind == ts.SyntaxKind.BinaryExpression) {
+				// Only handle these for assignments
+				/** @type {ts.BinaryOperatorToken} */ let sign = parentNode.operatorToken;
+				if (ts.tokenToString(sign.kind) == '=') {
+					let left = parentNode.left;
+					let nameTokens;
+					switch (left.kind) {
+						case ts.SyntaxKind.VariableDeclaration:
+							name = (left.name && left.name.escapedText) || '';
+							break;
+						case ts.SyntaxKind.PropertyAccessExpression:
+							name = left.getFullText().trim();
+							nameTokens = name.split('\n');
+							name = nameTokens[nameTokens.length - 1].trim();
+							break;
+					}
+				}
+			}
+
+			switch (methodNode.kind) {
+				case ts.SyntaxKind.Constructor:
+					tokens.push({
+						name: 'constructor ()',
+						kind: CodeOutlineTokenKind.Constructor,
+						ordinal: ordinal,
+						line: line,
+						indentAmount: indentation
+					})
+					break;
+				case ts.SyntaxKind.MethodDeclaration:
+				case ts.SyntaxKind.MethodSignature:
+					tokens.push({
+						name: (node.name && node.name.escapedText) || '{}',
+						kind: CodeOutlineTokenKind.Method,
+						ordinal: ordinal,
+						line: line,
+						indentAmount: indentation
+					})
+					break;
+				case ts.SyntaxKind.FunctionExpression:
+				case ts.SyntaxKind.FunctionDeclaration:
+					tokens.push({
+						name: (node.name && node.name.escapedText) || name || '{}',
+						kind: isMethodKind ? CodeOutlineTokenKind.Method : CodeOutlineTokenKind.Function,
+						ordinal: ordinal,
+						line: line,
+						indentAmount: indentation
+					})
+					break;
+				case ts.SyntaxKind.GetAccessor:
+					tokens.push({
+						name: (node.name && node.name.escapedText) || '()',
+						kind: CodeOutlineTokenKind.Get,
+						ordinal: ordinal,
+						line: line,
+						indentAmount: indentation
+					})
+					break;
+				case ts.SyntaxKind.SetAccessor:
+					tokens.push({
+						name: (node.name && node.name.escapedText) || '()',
+						kind: CodeOutlineTokenKind.Set,
+						ordinal: ordinal,
+						line: line,
+						indentAmount: indentation
+					})
+					break;
+				case ts.SyntaxKind.ArrowFunction:
+					tokens.push({
+						name: (node.name && node.name.escapedText) || name || '() => {}',
+						kind: CodeOutlineTokenKind.Function,
+						ordinal: ordinal,
+						line: line,
+						indentAmount: indentation
+					})
+					break;
+				default:
+					break;
+			}
+		}
+
+		function buildOutline(node) {
+			let didIndent = false;
+			switch (node.kind) {
+				case ts.SyntaxKind.ObjectLiteralExpression:
+					if (extractLiteral(node)) {
+						indentation += 1;
+						didIndent = true;
+					}
+					break;
+				case ts.SyntaxKind.ClassExpression:
+				case ts.SyntaxKind.ClassDeclaration:
+					extractClass(node);
+					indentation += 1;
+					didIndent = true;
+					break;
+				case ts.SyntaxKind.MethodDeclaration:
+				case ts.SyntaxKind.MethodSignature:
+				case ts.SyntaxKind.FunctionDeclaration:
+				case ts.SyntaxKind.FunctionExpression:
+				case ts.SyntaxKind.GetAccessor:
+				case ts.SyntaxKind.SetAccessor:
+				case ts.SyntaxKind.Constructor:
+				case ts.SyntaxKind.ArrowFunction:
+					extractMethod(node);
+					indentation += 1;
+					didIndent = true;
+					break;
+				default:
+					break;
+			}
+
+			ts.forEachChild(node, buildOutline);
+			if (didIndent) indentation -= 1;
+		}
+
+		buildOutline(currentFile);
+
+		return tokens;
+	}
+	getCodeFixesAtPosition(fileName: string, start: number, end: number, errorCodes: number[], formatOptions: ts.FormatCodeOptions): Promise<ReadonlyArray<ts.CodeFixAction>> {
+		const preferences = {}
+		return Promise.resolve(this._languageService.getCodeFixesAtPosition(fileName, start, end, errorCodes, formatOptions, preferences));
+	}
+
+	updateExtraLibs(extraLibs: IExtraLibs) {
+		this._extraLibs = extraLibs;
+	}
+}
+
+export interface ICreateData {
+	compilerOptions: ts.CompilerOptions;
+	extraLibs: IExtraLibs;
+}
+
+export function create(ctx: IWorkerContext, createData: ICreateData): TypeScriptWorker {
+	return new TypeScriptWorker(ctx, createData);
+}