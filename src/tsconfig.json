{
  "compilerOptions": {
    "module": "amd",
    "moduleResolution": "node",
    "outDir": "../release/dev",
    "declaration": true,
    "target": "es5",
    "lib": [
      "dom",
      "es5",
      "es2015.collection",
      "es2015.iterable",
      "es2015.promise"
    ],
<<<<<<< HEAD
    "baseUrl": "",
    "paths": {
      "vs/basic-languages/*": ["../node_modules/monaco-languages/release/dev/*"]
    }
=======
    "strict": true
>>>>>>> 0c05f6af
  },
  "include": [
    "**/*.ts"
  ],
  "files": [
    "../node_modules/monaco-editor-core/monaco.d.ts"
  ]
}<|MERGE_RESOLUTION|>--- conflicted
+++ resolved
@@ -12,14 +12,7 @@
       "es2015.iterable",
       "es2015.promise"
     ],
-<<<<<<< HEAD
-    "baseUrl": "",
-    "paths": {
-      "vs/basic-languages/*": ["../node_modules/monaco-languages/release/dev/*"]
-    }
-=======
     "strict": true
->>>>>>> 0c05f6af
   },
   "include": [
     "**/*.ts"
