--- conflicted
+++ resolved
@@ -1,197 +1,189 @@
-
-declare module monaco.languages.typescript {
-
-    enum ModuleKind {
-        None = 0,
-        CommonJS = 1,
-        AMD = 2,
-        UMD = 3,
-        System = 4,
-        ES2015 = 5,
-        ESNext = 99
-    }
-
-    enum JsxEmit {
-        None = 0,
-        Preserve = 1,
-        React = 2,
-        ReactNative = 3
-    }
-    enum NewLineKind {
-        CarriageReturnLineFeed = 0,
-        LineFeed = 1
-    }
-
-    enum ScriptTarget {
-        ES3 = 0,
-        ES5 = 1,
-        ES2015 = 2,
-        ES2016 = 3,
-        ES2017 = 4,
-        ES2018 = 5,
-        ES2019 = 6,
-        ES2020 = 7,
-        ESNext = 99,
-        JSON = 100,
-        Latest = ESNext,
-    }
-
-    export enum ModuleResolutionKind {
-        Classic = 1,
-        NodeJs = 2
-    }
-
-    interface MapLike<T> {
-        [index: string]: T;
-    }
-
-    type CompilerOptionsValue = string | number | boolean | (string | number)[] | string[] | MapLike<string[]> | null | undefined;
-    interface CompilerOptions {
-        allowJs?: boolean;
-        allowSyntheticDefaultImports?: boolean;
-        allowUnreachableCode?: boolean;
-        allowUnusedLabels?: boolean;
-        alwaysStrict?: boolean;
-        baseUrl?: string;
-        charset?: string;
-        checkJs?: boolean;
-        declaration?: boolean;
-        declarationMap?: boolean;
-        emitDeclarationOnly?: boolean;
-        declarationDir?: string;
-        disableSizeLimit?: boolean;
-        downlevelIteration?: boolean;
-        emitBOM?: boolean;
-        emitDecoratorMetadata?: boolean;
-        experimentalDecorators?: boolean;
-        forceConsistentCasingInFileNames?: boolean;
-        importHelpers?: boolean;
-        inlineSourceMap?: boolean;
-        inlineSources?: boolean;
-        isolatedModules?: boolean;
-        jsx?: JsxEmit;
-        keyofStringsOnly?: boolean;
-        lib?: string[];
-        locale?: string;
-        mapRoot?: string;
-        maxNodeModuleJsDepth?: number;
-        module?: ModuleKind;
-        moduleResolution?: ModuleResolutionKind;
-        newLine?: NewLineKind;
-        noEmit?: boolean;
-        noEmitHelpers?: boolean;
-        noEmitOnError?: boolean;
-        noErrorTruncation?: boolean;
-        noFallthroughCasesInSwitch?: boolean;
-        noImplicitAny?: boolean;
-        noImplicitReturns?: boolean;
-        noImplicitThis?: boolean;
-        noStrictGenericChecks?: boolean;
-        noUnusedLocals?: boolean;
-        noUnusedParameters?: boolean;
-        noImplicitUseStrict?: boolean;
-        noLib?: boolean;
-        noResolve?: boolean;
-        out?: string;
-        outDir?: string;
-        outFile?: string;
-        paths?: MapLike<string[]>;
-        preserveConstEnums?: boolean;
-        preserveSymlinks?: boolean;
-        project?: string;
-        reactNamespace?: string;
-        jsxFactory?: string;
-        composite?: boolean;
-        removeComments?: boolean;
-        rootDir?: string;
-        rootDirs?: string[];
-        skipLibCheck?: boolean;
-        skipDefaultLibCheck?: boolean;
-        sourceMap?: boolean;
-        sourceRoot?: string;
-        strict?: boolean;
-        strictFunctionTypes?: boolean;
-        strictNullChecks?: boolean;
-        strictPropertyInitialization?: boolean;
-        suppressExcessPropertyErrors?: boolean;
-        suppressImplicitAnyIndexErrors?: boolean;
-        target?: ScriptTarget;
-        traceResolution?: boolean;
-        resolveJsonModule?: boolean;
-        types?: string[];
-        /** Paths used to compute primary types search locations */
-        typeRoots?: string[];
-        esModuleInterop?: boolean;
-        [option: string]: CompilerOptionsValue | undefined;
-    }
-
-    export interface DiagnosticsOptions {
-        noSemanticValidation?: boolean;
-        noSyntaxValidation?: boolean;
-        noSuggestionDiagnostics?: boolean;
-        diagnosticCodesToIgnore?: number[];
-    }
-
-    export interface LanguageServiceDefaults {
-        /**
-         * Add an additional source file to the language service. Use this
-         * for typescript (definition) files that won't be loaded as editor
-         * document, like `jquery.d.ts`.
-         *
-         * @param content The file content
-         * @param filePath An optional file path
-         * @returns A disposable which will remove the file from the
-<<<<<<< HEAD
-         * language service upon cleanup.
-=======
-         * language service upon disposal.
->>>>>>> 07cbd6da
-         */
-        addExtraLib(content: string, filePath?: string): IDisposable;
-
-        /**
-         * Add multiple source files to the language service.
-         * Use this for multiple typescript (definition) files that won't be loaded
-         * as editor document, like `jquery.d.ts`.
-         * This method is optimised for performance and raises change events only once
-         * for the whole list.
-         * @param libs An array of entries to register.
-         * @returns A disposable which will remove the file from the
-         * language service upon cleanup.
-         */
-        setExtraLibs(libs: Array<{ content: string; filePath?: string }>): IDisposable;
-
-        /**
-         * Set TypeScript compiler options.
-         */
-        setCompilerOptions(options: CompilerOptions): void;
-
-        /**
-         * Configure whether syntactic and/or semantic validation should
-         * be performed
-         */
-        setDiagnosticsOptions(options: DiagnosticsOptions): void;
-
-        /**
-         * Configure when the worker shuts down. By default that is 2mins.
-         *
-         * @param value The maximum idle time in milliseconds. Values less than one
-         * mean never shut down.
-         */
-        setMaximumWorkerIdleTime(value: number): void;
-
-        /**
-         * Configure if all existing models should be eagerly sync'd
-         * to the worker on start or restart.
-         */
-        setEagerModelSync(value: boolean): void;
-    }
-
-    export var typescriptVersion: string;
-
-    export var typescriptDefaults: LanguageServiceDefaults;
-    export var javascriptDefaults: LanguageServiceDefaults;
-
-    export var getTypeScriptWorker: () => Promise<any>;
-    export var getJavaScriptWorker: () => Promise<any>;
-}
+
+declare module monaco.languages.typescript {
+
+    enum ModuleKind {
+        None = 0,
+        CommonJS = 1,
+        AMD = 2,
+        UMD = 3,
+        System = 4,
+        ES2015 = 5,
+        ESNext = 99
+    }
+
+    enum JsxEmit {
+        None = 0,
+        Preserve = 1,
+        React = 2,
+        ReactNative = 3
+    }
+    enum NewLineKind {
+        CarriageReturnLineFeed = 0,
+        LineFeed = 1
+    }
+
+    enum ScriptTarget {
+        ES3 = 0,
+        ES5 = 1,
+        ES2015 = 2,
+        ES2016 = 3,
+        ES2017 = 4,
+        ES2018 = 5,
+        ES2019 = 6,
+        ES2020 = 7,
+        ESNext = 99,
+        JSON = 100,
+        Latest = ESNext,
+    }
+
+    export enum ModuleResolutionKind {
+        Classic = 1,
+        NodeJs = 2
+    }
+
+    interface MapLike<T> {
+        [index: string]: T;
+    }
+
+    type CompilerOptionsValue = string | number | boolean | (string | number)[] | string[] | MapLike<string[]> | null | undefined;
+    interface CompilerOptions {
+        allowJs?: boolean;
+        allowSyntheticDefaultImports?: boolean;
+        allowUnreachableCode?: boolean;
+        allowUnusedLabels?: boolean;
+        alwaysStrict?: boolean;
+        baseUrl?: string;
+        charset?: string;
+        checkJs?: boolean;
+        declaration?: boolean;
+        declarationMap?: boolean;
+        emitDeclarationOnly?: boolean;
+        declarationDir?: string;
+        disableSizeLimit?: boolean;
+        downlevelIteration?: boolean;
+        emitBOM?: boolean;
+        emitDecoratorMetadata?: boolean;
+        experimentalDecorators?: boolean;
+        forceConsistentCasingInFileNames?: boolean;
+        importHelpers?: boolean;
+        inlineSourceMap?: boolean;
+        inlineSources?: boolean;
+        isolatedModules?: boolean;
+        jsx?: JsxEmit;
+        keyofStringsOnly?: boolean;
+        lib?: string[];
+        locale?: string;
+        mapRoot?: string;
+        maxNodeModuleJsDepth?: number;
+        module?: ModuleKind;
+        moduleResolution?: ModuleResolutionKind;
+        newLine?: NewLineKind;
+        noEmit?: boolean;
+        noEmitHelpers?: boolean;
+        noEmitOnError?: boolean;
+        noErrorTruncation?: boolean;
+        noFallthroughCasesInSwitch?: boolean;
+        noImplicitAny?: boolean;
+        noImplicitReturns?: boolean;
+        noImplicitThis?: boolean;
+        noStrictGenericChecks?: boolean;
+        noUnusedLocals?: boolean;
+        noUnusedParameters?: boolean;
+        noImplicitUseStrict?: boolean;
+        noLib?: boolean;
+        noResolve?: boolean;
+        out?: string;
+        outDir?: string;
+        outFile?: string;
+        paths?: MapLike<string[]>;
+        preserveConstEnums?: boolean;
+        preserveSymlinks?: boolean;
+        project?: string;
+        reactNamespace?: string;
+        jsxFactory?: string;
+        composite?: boolean;
+        removeComments?: boolean;
+        rootDir?: string;
+        rootDirs?: string[];
+        skipLibCheck?: boolean;
+        skipDefaultLibCheck?: boolean;
+        sourceMap?: boolean;
+        sourceRoot?: string;
+        strict?: boolean;
+        strictFunctionTypes?: boolean;
+        strictNullChecks?: boolean;
+        strictPropertyInitialization?: boolean;
+        suppressExcessPropertyErrors?: boolean;
+        suppressImplicitAnyIndexErrors?: boolean;
+        target?: ScriptTarget;
+        traceResolution?: boolean;
+        resolveJsonModule?: boolean;
+        types?: string[];
+        /** Paths used to compute primary types search locations */
+        typeRoots?: string[];
+        esModuleInterop?: boolean;
+        [option: string]: CompilerOptionsValue | undefined;
+    }
+
+    export interface DiagnosticsOptions {
+        noSemanticValidation?: boolean;
+        noSyntaxValidation?: boolean;
+        noSuggestionDiagnostics?: boolean;
+        diagnosticCodesToIgnore?: number[];
+    }
+
+    export interface LanguageServiceDefaults {
+        /**
+         * Add an additional source file to the language service. Use this
+         * for typescript (definition) files that won't be loaded as editor
+         * documents, like `jquery.d.ts`.
+         *
+         * @param content The file content
+         * @param filePath An optional file path
+         * @returns A disposable which will remove the file from the
+         * language service upon disposal.
+         */
+        addExtraLib(content: string, filePath?: string): IDisposable;
+
+        /**
+         * Remove all existing extra libs and set the additional source
+         * files to the language service. Use this for typescript definition
+         * files that won't be loaded as editor documents, like `jquery.d.ts`.
+         * @param libs An array of entries to register.
+         */
+        setExtraLibs(libs: { content: string; filePath?: string }[]): void;
+
+        /**
+         * Set TypeScript compiler options.
+         */
+        setCompilerOptions(options: CompilerOptions): void;
+
+        /**
+         * Configure whether syntactic and/or semantic validation should
+         * be performed
+         */
+        setDiagnosticsOptions(options: DiagnosticsOptions): void;
+
+        /**
+         * Configure when the worker shuts down. By default that is 2mins.
+         *
+         * @param value The maximum idle time in milliseconds. Values less than one
+         * mean never shut down.
+         */
+        setMaximumWorkerIdleTime(value: number): void;
+
+        /**
+         * Configure if all existing models should be eagerly sync'd
+         * to the worker on start or restart.
+         */
+        setEagerModelSync(value: boolean): void;
+    }
+
+    export var typescriptVersion: string;
+
+    export var typescriptDefaults: LanguageServiceDefaults;
+    export var javascriptDefaults: LanguageServiceDefaults;
+
+    export var getTypeScriptWorker: () => Promise<any>;
+    export var getJavaScriptWorker: () => Promise<any>;
+}