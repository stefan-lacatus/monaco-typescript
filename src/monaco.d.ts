--- conflicted
+++ resolved
@@ -1,161 +1,156 @@
-
-declare module monaco.languages.typescript {
-
-    enum ModuleKind {
-        None = 0,
-        CommonJS = 1,
-        AMD = 2,
-        UMD = 3,
-        System = 4,
-        ES2015 = 5,
-    }
-    enum JsxEmit {
-        None = 0,
-        Preserve = 1,
-        React = 2,
-    }
-    enum NewLineKind {
-        CarriageReturnLineFeed = 0,
-        LineFeed = 1,
-    }
-
-    enum ScriptTarget {
-        ES3 = 0,
-        ES5 = 1,
-        ES2015 = 2,
-        ES2016 = 3,
-        ES2017 = 4,
-        ESNext = 5,
-        Latest = 5,
-    }
-
-    export enum ModuleResolutionKind {
-        Classic = 1,
-        NodeJs = 2,
-    }
-
-    type CompilerOptionsValue = string | number | boolean | (string | number)[] | string[];
-    interface CompilerOptions {
-        allowJs?: boolean;
-        allowSyntheticDefaultImports?: boolean;
-        allowUnreachableCode?: boolean;
-        allowUnusedLabels?: boolean;
-        alwaysStrict?: boolean;
-        baseUrl?: string;
-        charset?: string;
-        declaration?: boolean;
-        declarationDir?: string;
-        disableSizeLimit?: boolean;
-        emitBOM?: boolean;
-        emitDecoratorMetadata?: boolean;
-        experimentalDecorators?: boolean;
-        forceConsistentCasingInFileNames?: boolean;
-        importHelpers?: boolean;
-        inlineSourceMap?: boolean;
-        inlineSources?: boolean;
-        isolatedModules?: boolean;
-        jsx?: JsxEmit;
-        lib?: string[];
-        locale?: string;
-        mapRoot?: string;
-        maxNodeModuleJsDepth?: number;
-        module?: ModuleKind;
-        moduleResolution?: ModuleResolutionKind;
-        newLine?: NewLineKind;
-        noEmit?: boolean;
-        noEmitHelpers?: boolean;
-        noEmitOnError?: boolean;
-        noErrorTruncation?: boolean;
-        noFallthroughCasesInSwitch?: boolean;
-        noImplicitAny?: boolean;
-        noImplicitReturns?: boolean;
-        noImplicitThis?: boolean;
-        noUnusedLocals?: boolean;
-        noUnusedParameters?: boolean;
-        noImplicitUseStrict?: boolean;
-        noLib?: boolean;
-        noResolve?: boolean;
-        out?: string;
-        outDir?: string;
-        outFile?: string;
-        preserveConstEnums?: boolean;
-        project?: string;
-        reactNamespace?: string;
-        jsxFactory?: string;
-        removeComments?: boolean;
-        rootDir?: string;
-        rootDirs?: string[];
-        skipLibCheck?: boolean;
-        skipDefaultLibCheck?: boolean;
-        sourceMap?: boolean;
-        sourceRoot?: string;
-        strictNullChecks?: boolean;
-        suppressExcessPropertyErrors?: boolean;
-        suppressImplicitAnyIndexErrors?: boolean;
-        target?: ScriptTarget;
-        traceResolution?: boolean;
-        types?: string[];
-        /** Paths used to compute primary types search locations */
-        typeRoots?: string[];
-        [option: string]: CompilerOptionsValue | undefined;
-    }
-
-    export interface DiagnosticsOptions {
-        noSemanticValidation?: boolean;
-        noSyntaxValidation?: boolean;
-    }
-
-    export interface LanguageServiceDefaults {
-        /**
-         * Add an additional source file to the language service. Use this
-         * for typescript (definition) files that won't be loaded as editor
-         * document, like `jquery.d.ts`.
-         *
-         * @param content The file content
-         * @param filePath An optional file path
-         * @returns A disposabled which will remove the file from the
-         * language service upon disposal.
-         */
-        addExtraLib(content: string, filePath?: string): IDisposable;
-
-        /**
-         * Set TypeScript compiler options.
-         */
-        setCompilerOptions(options: CompilerOptions): void;
-
-        /**
-         * Configure whether syntactic and/or semantic validation should
-         * be performed
-         */
-        setDiagnosticsOptions(options: DiagnosticsOptions): void;
-
-        /**
-         * Configure when the worker shuts down. By default that is 2mins.
-         *
-         * @param value The maximun idle time in milliseconds. Values less than one
-         * mean never shut down.
-         */
-        setMaximunWorkerIdleTime(value: number): void;
-
-        /**
-         * Configure if all existing models should be eagerly sync'd
-         * to the worker on start or restart.
-         */
-        setEagerModelSync(value: boolean): void;
-    }
-
-    export var typescriptDefaults: LanguageServiceDefaults;
-    export var javascriptDefaults: LanguageServiceDefaults;
-
-<<<<<<< HEAD
-    export var getTypeScriptWorker: () => monaco.Promise<any>;
-    export var getJavaScriptWorker: () => monaco.Promise<any>;
-
-    export var getLanguageWorker: (langaugeName: string) => monaco.Promise<any>;
-    export var setupNamedLanguage: (languageDefinition: monaco.languages.ILanguageExtensionPoint, isTypescript: boolean, defaults: LanguageServiceDefaults) => void;
-    export var getLanguageDefaults: (languageName: string) => LanguageServiceDefaults;
-=======
-    export var getTypeScriptWorker: () => Promise<any>;
-    export var getJavaScriptWorker: () => Promise<any>;
->>>>>>> c53f010c
-}
+
+declare module monaco.languages.typescript {
+
+    enum ModuleKind {
+        None = 0,
+        CommonJS = 1,
+        AMD = 2,
+        UMD = 3,
+        System = 4,
+        ES2015 = 5,
+    }
+    enum JsxEmit {
+        None = 0,
+        Preserve = 1,
+        React = 2,
+    }
+    enum NewLineKind {
+        CarriageReturnLineFeed = 0,
+        LineFeed = 1,
+    }
+
+    enum ScriptTarget {
+        ES3 = 0,
+        ES5 = 1,
+        ES2015 = 2,
+        ES2016 = 3,
+        ES2017 = 4,
+        ESNext = 5,
+        Latest = 5,
+    }
+
+    export enum ModuleResolutionKind {
+        Classic = 1,
+        NodeJs = 2,
+    }
+
+    type CompilerOptionsValue = string | number | boolean | (string | number)[] | string[];
+    interface CompilerOptions {
+        allowJs?: boolean;
+        allowSyntheticDefaultImports?: boolean;
+        allowUnreachableCode?: boolean;
+        allowUnusedLabels?: boolean;
+        alwaysStrict?: boolean;
+        baseUrl?: string;
+        charset?: string;
+        declaration?: boolean;
+        declarationDir?: string;
+        disableSizeLimit?: boolean;
+        emitBOM?: boolean;
+        emitDecoratorMetadata?: boolean;
+        experimentalDecorators?: boolean;
+        forceConsistentCasingInFileNames?: boolean;
+        importHelpers?: boolean;
+        inlineSourceMap?: boolean;
+        inlineSources?: boolean;
+        isolatedModules?: boolean;
+        jsx?: JsxEmit;
+        lib?: string[];
+        locale?: string;
+        mapRoot?: string;
+        maxNodeModuleJsDepth?: number;
+        module?: ModuleKind;
+        moduleResolution?: ModuleResolutionKind;
+        newLine?: NewLineKind;
+        noEmit?: boolean;
+        noEmitHelpers?: boolean;
+        noEmitOnError?: boolean;
+        noErrorTruncation?: boolean;
+        noFallthroughCasesInSwitch?: boolean;
+        noImplicitAny?: boolean;
+        noImplicitReturns?: boolean;
+        noImplicitThis?: boolean;
+        noUnusedLocals?: boolean;
+        noUnusedParameters?: boolean;
+        noImplicitUseStrict?: boolean;
+        noLib?: boolean;
+        noResolve?: boolean;
+        out?: string;
+        outDir?: string;
+        outFile?: string;
+        preserveConstEnums?: boolean;
+        project?: string;
+        reactNamespace?: string;
+        jsxFactory?: string;
+        removeComments?: boolean;
+        rootDir?: string;
+        rootDirs?: string[];
+        skipLibCheck?: boolean;
+        skipDefaultLibCheck?: boolean;
+        sourceMap?: boolean;
+        sourceRoot?: string;
+        strictNullChecks?: boolean;
+        suppressExcessPropertyErrors?: boolean;
+        suppressImplicitAnyIndexErrors?: boolean;
+        target?: ScriptTarget;
+        traceResolution?: boolean;
+        types?: string[];
+        /** Paths used to compute primary types search locations */
+        typeRoots?: string[];
+        [option: string]: CompilerOptionsValue | undefined;
+    }
+
+    export interface DiagnosticsOptions {
+        noSemanticValidation?: boolean;
+        noSyntaxValidation?: boolean;
+    }
+
+    export interface LanguageServiceDefaults {
+        /**
+         * Add an additional source file to the language service. Use this
+         * for typescript (definition) files that won't be loaded as editor
+         * document, like `jquery.d.ts`.
+         *
+         * @param content The file content
+         * @param filePath An optional file path
+         * @returns A disposabled which will remove the file from the
+         * language service upon disposal.
+         */
+        addExtraLib(content: string, filePath?: string): IDisposable;
+
+        /**
+         * Set TypeScript compiler options.
+         */
+        setCompilerOptions(options: CompilerOptions): void;
+
+        /**
+         * Configure whether syntactic and/or semantic validation should
+         * be performed
+         */
+        setDiagnosticsOptions(options: DiagnosticsOptions): void;
+
+        /**
+         * Configure when the worker shuts down. By default that is 2mins.
+         *
+         * @param value The maximun idle time in milliseconds. Values less than one
+         * mean never shut down.
+         */
+        setMaximunWorkerIdleTime(value: number): void;
+
+        /**
+         * Configure if all existing models should be eagerly sync'd
+         * to the worker on start or restart.
+         */
+        setEagerModelSync(value: boolean): void;
+    }
+
+    export var typescriptDefaults: LanguageServiceDefaults;
+    export var javascriptDefaults: LanguageServiceDefaults;
+
+    export var getTypeScriptWorker: () => Promise<any>;
+    export var getJavaScriptWorker: () => Promise<any>;
+
+    export var getLanguageWorker: (langaugeName: string) => Promise<any>;
+    export var setupNamedLanguage: (languageDefinition: languages.ILanguageExtensionPoint, isTypescript: boolean, defaults: LanguageServiceDefaults) => void;
+    export var getLanguageDefaults: (languageName: string) => LanguageServiceDefaults;
+}