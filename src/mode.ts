/*---------------------------------------------------------------------------------------------
 *  Copyright (c) Microsoft Corporation. All rights reserved.
 *  Licensed under the MIT License. See License.txt in the project root for license information.
 *--------------------------------------------------------------------------------------------*/
'use strict';

import {Language, createTokenizationSupport} from './tokenization';
import {WorkerManager} from './workerManager';
import {TypeScriptWorker} from './worker';
import {LanguageServiceDefaultsImpl} from './monaco.contribution';
import * as languageFeatures from './languageFeatures';

import Promise = monaco.Promise;
import Uri = monaco.Uri;
import IDisposable = monaco.IDisposable;

let scriptWorkerMap : {[name: string]: (first: Uri, ...more: Uri[]) => Promise<TypeScriptWorker>} = {};

export function setupNamedLanguage(langaugeName: string, isTypescript: boolean, defaults:LanguageServiceDefaultsImpl): void {
	scriptWorkerMap[langaugeName + "Worker"] = setupMode(
		defaults,
		langaugeName,
		isTypescript ? Language.TypeScript : Language.EcmaScript5
	);
}

<<<<<<< HEAD
export function getNamedLanguageWorker(languageName: string): Promise<TypeScriptWorker> {
	let workerName = languageName + "Worker";
=======
export function setupJavaScript(defaults:LanguageServiceDefaultsImpl): void {
	javaScriptWorker = setupMode(
		defaults,
		'javascript',
		Language.EcmaScript5
	);
}

export function getJavaScriptWorker(): Promise<(first: Uri, ...more: Uri[]) => Promise<TypeScriptWorker>> {
	return new monaco.Promise((resolve, reject) => {
		if (!javaScriptWorker) {
			return reject("JavaScript not registered!");
		}

		resolve(javaScriptWorker);
	});
}

export function getTypeScriptWorker(): Promise<(first: Uri, ...more: Uri[]) => Promise<TypeScriptWorker>> {
>>>>>>> fd172013
	return new monaco.Promise((resolve, reject) => {
		if (!scriptWorkerMap[workerName]) {
			return reject(languageName + " not registered!");
		}

		resolve(scriptWorkerMap[workerName]);
	});
}

function setupMode(defaults:LanguageServiceDefaultsImpl, modeId:string, language:Language): (first: Uri, ...more: Uri[]) => Promise<TypeScriptWorker> {

	let disposables: IDisposable[] = [];

	const client = new WorkerManager(modeId, defaults);
	disposables.push(client);

	const worker = (first: Uri, ...more: Uri[]): Promise<TypeScriptWorker> => {
		return client.getLanguageServiceWorker(...[first].concat(more));
	};

	disposables.push(monaco.languages.registerCompletionItemProvider(modeId, new languageFeatures.SuggestAdapter(worker)));
	disposables.push(monaco.languages.registerSignatureHelpProvider(modeId, new languageFeatures.SignatureHelpAdapter(worker)));
	disposables.push(monaco.languages.registerHoverProvider(modeId, new languageFeatures.QuickInfoAdapter(worker)));
	disposables.push(monaco.languages.registerDocumentHighlightProvider(modeId, new languageFeatures.OccurrencesAdapter(worker)));
	disposables.push(monaco.languages.registerDefinitionProvider(modeId, new languageFeatures.DefinitionAdapter(worker)));
	disposables.push(monaco.languages.registerReferenceProvider(modeId, new languageFeatures.ReferenceAdapter(worker)));
	disposables.push(monaco.languages.registerDocumentSymbolProvider(modeId, new languageFeatures.OutlineAdapter(worker)));
	disposables.push(monaco.languages.registerDocumentRangeFormattingEditProvider(modeId, new languageFeatures.FormatAdapter(worker)));
	disposables.push(monaco.languages.registerOnTypeFormattingEditProvider(modeId, new languageFeatures.FormatOnTypeAdapter(worker)));
	disposables.push(new languageFeatures.DiagnostcsAdapter(defaults, modeId, worker));
	disposables.push(monaco.languages.setLanguageConfiguration(modeId, richEditConfiguration));
	disposables.push(monaco.languages.setTokensProvider(modeId, createTokenizationSupport(language)));

	return worker;
}

const richEditConfiguration:monaco.languages.LanguageConfiguration = {
	wordPattern: /(-?\d*\.\d\w*)|([^\`\~\!\@\#\%\^\&\*\(\)\-\=\+\[\{\]\}\\\|\;\:\'\"\,\.\<\>\/\?\s]+)/g,

	comments: {
		lineComment: '//',
		blockComment: ['/*', '*/']
	},

	brackets: [
		['{', '}'],
		['[', ']'],
		['(', ')']
	],

	onEnterRules: [
		{
			// e.g. /** | */
			beforeText: /^\s*\/\*\*(?!\/)([^\*]|\*(?!\/))*$/,
			afterText: /^\s*\*\/$/,
			action: { indentAction: monaco.languages.IndentAction.IndentOutdent, appendText: ' * ' }
		},
		{
			// e.g. /** ...|
			beforeText: /^\s*\/\*\*(?!\/)([^\*]|\*(?!\/))*$/,
			action: { indentAction: monaco.languages.IndentAction.None, appendText: ' * ' }
		},
		{
			// e.g.  * ...|
			beforeText: /^(\t|(\ \ ))*\ \*(\ ([^\*]|\*(?!\/))*)?$/,
			action: { indentAction: monaco.languages.IndentAction.None, appendText: '* ' }
		},
		{
			// e.g.  */|
			beforeText: /^(\t|(\ \ ))*\ \*\/\s*$/,
			action: { indentAction: monaco.languages.IndentAction.None, removeText: 1 }
		}
	],

	autoClosingPairs: [
		{ open: '{', close: '}' },
		{ open: '[', close: ']' },
		{ open: '(', close: ')' },
		{ open: '"', close: '"', notIn: ['string'] },
		{ open: '\'', close: '\'', notIn: ['string', 'comment'] },
		{ open: '`', close: '`', notIn: ['string', 'comment'] },
		{ open: "/**", close: " */", notIn: ["string"] }
	]
};


<|MERGE_RESOLUTION|>--- conflicted
+++ resolved
@@ -1,136 +1,114 @@
-/*---------------------------------------------------------------------------------------------
- *  Copyright (c) Microsoft Corporation. All rights reserved.
- *  Licensed under the MIT License. See License.txt in the project root for license information.
- *--------------------------------------------------------------------------------------------*/
-'use strict';
-
-import {Language, createTokenizationSupport} from './tokenization';
-import {WorkerManager} from './workerManager';
-import {TypeScriptWorker} from './worker';
-import {LanguageServiceDefaultsImpl} from './monaco.contribution';
-import * as languageFeatures from './languageFeatures';
-
-import Promise = monaco.Promise;
-import Uri = monaco.Uri;
-import IDisposable = monaco.IDisposable;
-
-let scriptWorkerMap : {[name: string]: (first: Uri, ...more: Uri[]) => Promise<TypeScriptWorker>} = {};
-
-export function setupNamedLanguage(langaugeName: string, isTypescript: boolean, defaults:LanguageServiceDefaultsImpl): void {
-	scriptWorkerMap[langaugeName + "Worker"] = setupMode(
-		defaults,
-		langaugeName,
-		isTypescript ? Language.TypeScript : Language.EcmaScript5
-	);
-}
-
-<<<<<<< HEAD
-export function getNamedLanguageWorker(languageName: string): Promise<TypeScriptWorker> {
-	let workerName = languageName + "Worker";
-=======
-export function setupJavaScript(defaults:LanguageServiceDefaultsImpl): void {
-	javaScriptWorker = setupMode(
-		defaults,
-		'javascript',
-		Language.EcmaScript5
-	);
-}
-
-export function getJavaScriptWorker(): Promise<(first: Uri, ...more: Uri[]) => Promise<TypeScriptWorker>> {
-	return new monaco.Promise((resolve, reject) => {
-		if (!javaScriptWorker) {
-			return reject("JavaScript not registered!");
-		}
-
-		resolve(javaScriptWorker);
-	});
-}
-
-export function getTypeScriptWorker(): Promise<(first: Uri, ...more: Uri[]) => Promise<TypeScriptWorker>> {
->>>>>>> fd172013
-	return new monaco.Promise((resolve, reject) => {
-		if (!scriptWorkerMap[workerName]) {
-			return reject(languageName + " not registered!");
-		}
-
-		resolve(scriptWorkerMap[workerName]);
-	});
-}
-
-function setupMode(defaults:LanguageServiceDefaultsImpl, modeId:string, language:Language): (first: Uri, ...more: Uri[]) => Promise<TypeScriptWorker> {
-
-	let disposables: IDisposable[] = [];
-
-	const client = new WorkerManager(modeId, defaults);
-	disposables.push(client);
-
-	const worker = (first: Uri, ...more: Uri[]): Promise<TypeScriptWorker> => {
-		return client.getLanguageServiceWorker(...[first].concat(more));
-	};
-
-	disposables.push(monaco.languages.registerCompletionItemProvider(modeId, new languageFeatures.SuggestAdapter(worker)));
-	disposables.push(monaco.languages.registerSignatureHelpProvider(modeId, new languageFeatures.SignatureHelpAdapter(worker)));
-	disposables.push(monaco.languages.registerHoverProvider(modeId, new languageFeatures.QuickInfoAdapter(worker)));
-	disposables.push(monaco.languages.registerDocumentHighlightProvider(modeId, new languageFeatures.OccurrencesAdapter(worker)));
-	disposables.push(monaco.languages.registerDefinitionProvider(modeId, new languageFeatures.DefinitionAdapter(worker)));
-	disposables.push(monaco.languages.registerReferenceProvider(modeId, new languageFeatures.ReferenceAdapter(worker)));
-	disposables.push(monaco.languages.registerDocumentSymbolProvider(modeId, new languageFeatures.OutlineAdapter(worker)));
-	disposables.push(monaco.languages.registerDocumentRangeFormattingEditProvider(modeId, new languageFeatures.FormatAdapter(worker)));
-	disposables.push(monaco.languages.registerOnTypeFormattingEditProvider(modeId, new languageFeatures.FormatOnTypeAdapter(worker)));
-	disposables.push(new languageFeatures.DiagnostcsAdapter(defaults, modeId, worker));
-	disposables.push(monaco.languages.setLanguageConfiguration(modeId, richEditConfiguration));
-	disposables.push(monaco.languages.setTokensProvider(modeId, createTokenizationSupport(language)));
-
-	return worker;
-}
-
-const richEditConfiguration:monaco.languages.LanguageConfiguration = {
-	wordPattern: /(-?\d*\.\d\w*)|([^\`\~\!\@\#\%\^\&\*\(\)\-\=\+\[\{\]\}\\\|\;\:\'\"\,\.\<\>\/\?\s]+)/g,
-
-	comments: {
-		lineComment: '//',
-		blockComment: ['/*', '*/']
-	},
-
-	brackets: [
-		['{', '}'],
-		['[', ']'],
-		['(', ')']
-	],
-
-	onEnterRules: [
-		{
-			// e.g. /** | */
-			beforeText: /^\s*\/\*\*(?!\/)([^\*]|\*(?!\/))*$/,
-			afterText: /^\s*\*\/$/,
-			action: { indentAction: monaco.languages.IndentAction.IndentOutdent, appendText: ' * ' }
-		},
-		{
-			// e.g. /** ...|
-			beforeText: /^\s*\/\*\*(?!\/)([^\*]|\*(?!\/))*$/,
-			action: { indentAction: monaco.languages.IndentAction.None, appendText: ' * ' }
-		},
-		{
-			// e.g.  * ...|
-			beforeText: /^(\t|(\ \ ))*\ \*(\ ([^\*]|\*(?!\/))*)?$/,
-			action: { indentAction: monaco.languages.IndentAction.None, appendText: '* ' }
-		},
-		{
-			// e.g.  */|
-			beforeText: /^(\t|(\ \ ))*\ \*\/\s*$/,
-			action: { indentAction: monaco.languages.IndentAction.None, removeText: 1 }
-		}
-	],
-
-	autoClosingPairs: [
-		{ open: '{', close: '}' },
-		{ open: '[', close: ']' },
-		{ open: '(', close: ')' },
-		{ open: '"', close: '"', notIn: ['string'] },
-		{ open: '\'', close: '\'', notIn: ['string', 'comment'] },
-		{ open: '`', close: '`', notIn: ['string', 'comment'] },
-		{ open: "/**", close: " */", notIn: ["string"] }
-	]
-};
-
-
+/*---------------------------------------------------------------------------------------------
+ *  Copyright (c) Microsoft Corporation. All rights reserved.
+ *  Licensed under the MIT License. See License.txt in the project root for license information.
+ *--------------------------------------------------------------------------------------------*/
+'use strict';
+
+import {Language, createTokenizationSupport} from './tokenization';
+import {WorkerManager} from './workerManager';
+import {TypeScriptWorker} from './worker';
+import {LanguageServiceDefaultsImpl} from './monaco.contribution';
+import * as languageFeatures from './languageFeatures';
+
+import Promise = monaco.Promise;
+import Uri = monaco.Uri;
+import IDisposable = monaco.IDisposable;
+
+let scriptWorkerMap : {[name: string]: (first: Uri, ...more: Uri[]) => Promise<TypeScriptWorker>} = {};
+
+export function setupNamedLanguage(langaugeName: string, isTypescript: boolean, defaults:LanguageServiceDefaultsImpl): void {
+	scriptWorkerMap[langaugeName + "Worker"] = setupMode(
+		defaults,
+		langaugeName,
+		isTypescript ? Language.TypeScript : Language.EcmaScript5
+	);
+}
+
+export function getNamedLanguageWorker(languageName: string): Promise<(first: Uri, ...more: Uri[]) => Promise<TypeScriptWorker>> {
+	let workerName = languageName + "Worker";
+	return new monaco.Promise((resolve, reject) => {
+		if (!scriptWorkerMap[workerName]) {
+			return reject(languageName + " not registered!");
+		}
+
+		resolve(scriptWorkerMap[workerName]);
+	});
+}
+
+function setupMode(defaults:LanguageServiceDefaultsImpl, modeId:string, language:Language): (first: Uri, ...more: Uri[]) => Promise<TypeScriptWorker> {
+
+	let disposables: IDisposable[] = [];
+
+	const client = new WorkerManager(modeId, defaults);
+	disposables.push(client);
+
+	const worker = (first: Uri, ...more: Uri[]): Promise<TypeScriptWorker> => {
+		return client.getLanguageServiceWorker(...[first].concat(more));
+	};
+
+	disposables.push(monaco.languages.registerCompletionItemProvider(modeId, new languageFeatures.SuggestAdapter(worker)));
+	disposables.push(monaco.languages.registerSignatureHelpProvider(modeId, new languageFeatures.SignatureHelpAdapter(worker)));
+	disposables.push(monaco.languages.registerHoverProvider(modeId, new languageFeatures.QuickInfoAdapter(worker)));
+	disposables.push(monaco.languages.registerDocumentHighlightProvider(modeId, new languageFeatures.OccurrencesAdapter(worker)));
+	disposables.push(monaco.languages.registerDefinitionProvider(modeId, new languageFeatures.DefinitionAdapter(worker)));
+	disposables.push(monaco.languages.registerReferenceProvider(modeId, new languageFeatures.ReferenceAdapter(worker)));
+	disposables.push(monaco.languages.registerDocumentSymbolProvider(modeId, new languageFeatures.OutlineAdapter(worker)));
+	disposables.push(monaco.languages.registerDocumentRangeFormattingEditProvider(modeId, new languageFeatures.FormatAdapter(worker)));
+	disposables.push(monaco.languages.registerOnTypeFormattingEditProvider(modeId, new languageFeatures.FormatOnTypeAdapter(worker)));
+	disposables.push(new languageFeatures.DiagnostcsAdapter(defaults, modeId, worker));
+	disposables.push(monaco.languages.setLanguageConfiguration(modeId, richEditConfiguration));
+	disposables.push(monaco.languages.setTokensProvider(modeId, createTokenizationSupport(language)));
+
+	return worker;
+}
+
+const richEditConfiguration:monaco.languages.LanguageConfiguration = {
+	wordPattern: /(-?\d*\.\d\w*)|([^\`\~\!\@\#\%\^\&\*\(\)\-\=\+\[\{\]\}\\\|\;\:\'\"\,\.\<\>\/\?\s]+)/g,
+
+	comments: {
+		lineComment: '//',
+		blockComment: ['/*', '*/']
+	},
+
+	brackets: [
+		['{', '}'],
+		['[', ']'],
+		['(', ')']
+	],
+
+	onEnterRules: [
+		{
+			// e.g. /** | */
+			beforeText: /^\s*\/\*\*(?!\/)([^\*]|\*(?!\/))*$/,
+			afterText: /^\s*\*\/$/,
+			action: { indentAction: monaco.languages.IndentAction.IndentOutdent, appendText: ' * ' }
+		},
+		{
+			// e.g. /** ...|
+			beforeText: /^\s*\/\*\*(?!\/)([^\*]|\*(?!\/))*$/,
+			action: { indentAction: monaco.languages.IndentAction.None, appendText: ' * ' }
+		},
+		{
+			// e.g.  * ...|
+			beforeText: /^(\t|(\ \ ))*\ \*(\ ([^\*]|\*(?!\/))*)?$/,
+			action: { indentAction: monaco.languages.IndentAction.None, appendText: '* ' }
+		},
+		{
+			// e.g.  */|
+			beforeText: /^(\t|(\ \ ))*\ \*\/\s*$/,
+			action: { indentAction: monaco.languages.IndentAction.None, removeText: 1 }
+		}
+	],
+
+	autoClosingPairs: [
+		{ open: '{', close: '}' },
+		{ open: '[', close: ']' },
+		{ open: '(', close: ')' },
+		{ open: '"', close: '"', notIn: ['string'] },
+		{ open: '\'', close: '\'', notIn: ['string', 'comment'] },
+		{ open: '`', close: '`', notIn: ['string', 'comment'] },
+		{ open: "/**", close: " */", notIn: ["string"] }
+	]
+};
+
+