/*---------------------------------------------------------------------------------------------
 *  Copyright (c) Microsoft Corporation. All rights reserved.
 *  Licensed under the MIT License. See License.txt in the project root for license information.
 *--------------------------------------------------------------------------------------------*/
'use strict';

import * as mode from './tsMode';

import Emitter = monaco.Emitter;
import IEvent = monaco.IEvent;
import IDisposable = monaco.IDisposable;

// --- TypeScript configuration and defaults ---------

export class LanguageServiceDefaultsImpl implements monaco.languages.typescript.LanguageServiceDefaults {

	private _onDidChange = new Emitter<monaco.languages.typescript.LanguageServiceDefaults>();
	private _extraLibs: { [path: string]: string };
	private _workerMaxIdleTime: number;
	private _eagerModelSync: boolean;
	private _compilerOptions: monaco.languages.typescript.CompilerOptions;
	private _diagnosticsOptions: monaco.languages.typescript.DiagnosticsOptions;

	constructor(compilerOptions: monaco.languages.typescript.CompilerOptions, diagnosticsOptions: monaco.languages.typescript.DiagnosticsOptions) {
		this._extraLibs = Object.create(null);
		this._workerMaxIdleTime = 2 * 60 * 1000;
		this.setCompilerOptions(compilerOptions);
		this.setDiagnosticsOptions(diagnosticsOptions);
	}

	get onDidChange(): IEvent<monaco.languages.typescript.LanguageServiceDefaults> {
		return this._onDidChange.event;
	}

	getExtraLibs(): { [path: string]: string; } {
		const result = Object.create(null);
		for (var key in this._extraLibs) {
			result[key] = this._extraLibs[key];
		}
		return Object.freeze(result);
	}

	addExtraLib(content: string, filePath?: string): IDisposable {
		if (typeof filePath === 'undefined') {
			filePath = `ts:extralib-${Date.now()}`;
		}

		if (this._extraLibs[filePath]) {
			throw new Error(`${filePath} already a extra lib`);
		}

		this._extraLibs[filePath] = content;
		this._onDidChange.fire(this);

		return {
			dispose: () => {
				if (delete this._extraLibs[filePath]) {
					this._onDidChange.fire(this);
				}
			}
		};
	}

	getCompilerOptions(): monaco.languages.typescript.CompilerOptions {
		return this._compilerOptions;
	}

	setCompilerOptions(options: monaco.languages.typescript.CompilerOptions): void {
		this._compilerOptions = options || Object.create(null);
		this._onDidChange.fire(this);
	}

	getDiagnosticsOptions(): monaco.languages.typescript.DiagnosticsOptions {
		return this._diagnosticsOptions;
	}

	setDiagnosticsOptions(options: monaco.languages.typescript.DiagnosticsOptions): void {
		this._diagnosticsOptions = options || Object.create(null);
		this._onDidChange.fire(this);
	}

	setMaximumWorkerIdleTime(value: number): void {
		// doesn't fire an event since no
		// worker restart is required here
		this._workerMaxIdleTime = value;
	}

	getWorkerMaxIdleTime() {
		return this._workerMaxIdleTime;
	}

	setEagerModelSync(value: boolean) {
		// doesn't fire an event since no
		// worker restart is required here
		this._eagerModelSync = value;
	}

	getEagerModelSync() {
		return this._eagerModelSync;
	}
}

//#region enums copied from typescript to prevent loading the entire typescriptServices ---

enum ModuleKind {
	None = 0,
	CommonJS = 1,
	AMD = 2,
	UMD = 3,
	System = 4,
	ES2015 = 5,
	ESNext = 6
}
enum JsxEmit {
	None = 0,
	Preserve = 1,
	React = 2,
	ReactNative = 3
}
enum NewLineKind {
	CarriageReturnLineFeed = 0,
	LineFeed = 1
}
enum ScriptTarget {
	ES3 = 0,
	ES5 = 1,
	ES2015 = 2,
	ES2016 = 3,
	ES2017 = 4,
	ES2018 = 5,
	ESNext = 6,
	JSON = 100,
	Latest = 6
}
enum ModuleResolutionKind {
	Classic = 1,
	NodeJs = 2
}
//#endregion

const languageDefaults: {[name: string]: LanguageServiceDefaultsImpl } = {}

languageDefaults["typescript"] = new LanguageServiceDefaultsImpl(
	{ allowNonTsExtensions: true, target: ScriptTarget.Latest },
	{ noSemanticValidation: false, noSyntaxValidation: false });

languageDefaults["javascript"] = new LanguageServiceDefaultsImpl(
	{ allowNonTsExtensions: true, allowJs: true, target: ScriptTarget.Latest },
	{ noSemanticValidation: true, noSyntaxValidation: false });

function getTypeScriptWorker(): monaco.Promise<any> {
	return getLanguageWorker("typescript");
}

function getJavaScriptWorker(): monaco.Promise<any> {
	return getLanguageWorker("javascript");
}

function getLanguageWorker(languageName: string): monaco.Promise<any> {
	return getMode().then(mode => mode.getNamedLanguageWorker(languageName));
}

function getLanguageDefaults(languageName: string) : LanguageServiceDefaultsImpl {
	return languageDefaults[languageName];
}

function setupNamedLanguage(languageDefinition: monaco.languages.ILanguageExtensionPoint, isTypescript: boolean): void {
	monaco.languages.register(languageDefinition);

	languageDefaults[languageDefinition.id] = isTypescript ? languageDefaults["typescript"] : languageDefaults["javascript"];

	monaco.languages.onLanguage(languageDefinition.id, () => {
		return getMode().then(mode => mode.setupNamedLanguage(languageDefinition.id, isTypescript, languageDefaults[languageDefinition.id]));
	});
}

// Export API
function createAPI(): typeof monaco.languages.typescript {
	return {
		ModuleKind: ModuleKind,
		JsxEmit: JsxEmit,
		NewLineKind: NewLineKind,
		ScriptTarget: ScriptTarget,
		ModuleResolutionKind: ModuleResolutionKind,
		typescriptDefaults: getLanguageDefaults("typescript"),
		javascriptDefaults: getLanguageDefaults("javascript"),
		getLanguageDefaults: getLanguageDefaults,
		getTypeScriptWorker: getTypeScriptWorker,
		getJavaScriptWorker: getJavaScriptWorker,
		getLanguageWorker: getLanguageWorker,
		setupNamedLanguage: setupNamedLanguage
	}
}
monaco.languages.typescript = createAPI();

// --- Registration to monaco editor ---

function getMode(): monaco.Promise<typeof mode> {
	return monaco.Promise.wrap(import('./tsMode'))
}

<<<<<<< HEAD
setupNamedLanguage({
	id: 'typescript',
	extensions: ['.ts', '.tsx'],
	aliases: ['TypeScript', 'ts', 'typescript'],
	mimetypes: ['text/typescript']
}, true);

setupNamedLanguage({
	id: 'javascript',
	extensions: ['.js', '.es6', '.jsx'],
	firstLine: '^#!.*\\bnode',
	filenames: ['jakefile'],
	aliases: ['JavaScript', 'javascript', 'js'],
	mimetypes: ['text/javascript'],
}, false);

=======
monaco.languages.onLanguage('typescript', () => {
	return getMode().then(mode => mode.setupTypeScript(typescriptDefaults));
});
monaco.languages.onLanguage('javascript', () => {
	return getMode().then(mode => mode.setupJavaScript(javascriptDefaults));
});

>>>>>>> f5602dc2
<|MERGE_RESOLUTION|>--- conflicted
+++ resolved
@@ -1,227 +1,216 @@
-/*---------------------------------------------------------------------------------------------
- *  Copyright (c) Microsoft Corporation. All rights reserved.
- *  Licensed under the MIT License. See License.txt in the project root for license information.
- *--------------------------------------------------------------------------------------------*/
-'use strict';
-
-import * as mode from './tsMode';
-
-import Emitter = monaco.Emitter;
-import IEvent = monaco.IEvent;
-import IDisposable = monaco.IDisposable;
-
-// --- TypeScript configuration and defaults ---------
-
-export class LanguageServiceDefaultsImpl implements monaco.languages.typescript.LanguageServiceDefaults {
-
-	private _onDidChange = new Emitter<monaco.languages.typescript.LanguageServiceDefaults>();
-	private _extraLibs: { [path: string]: string };
-	private _workerMaxIdleTime: number;
-	private _eagerModelSync: boolean;
-	private _compilerOptions: monaco.languages.typescript.CompilerOptions;
-	private _diagnosticsOptions: monaco.languages.typescript.DiagnosticsOptions;
-
-	constructor(compilerOptions: monaco.languages.typescript.CompilerOptions, diagnosticsOptions: monaco.languages.typescript.DiagnosticsOptions) {
-		this._extraLibs = Object.create(null);
-		this._workerMaxIdleTime = 2 * 60 * 1000;
-		this.setCompilerOptions(compilerOptions);
-		this.setDiagnosticsOptions(diagnosticsOptions);
-	}
-
-	get onDidChange(): IEvent<monaco.languages.typescript.LanguageServiceDefaults> {
-		return this._onDidChange.event;
-	}
-
-	getExtraLibs(): { [path: string]: string; } {
-		const result = Object.create(null);
-		for (var key in this._extraLibs) {
-			result[key] = this._extraLibs[key];
-		}
-		return Object.freeze(result);
-	}
-
-	addExtraLib(content: string, filePath?: string): IDisposable {
-		if (typeof filePath === 'undefined') {
-			filePath = `ts:extralib-${Date.now()}`;
-		}
-
-		if (this._extraLibs[filePath]) {
-			throw new Error(`${filePath} already a extra lib`);
-		}
-
-		this._extraLibs[filePath] = content;
-		this._onDidChange.fire(this);
-
-		return {
-			dispose: () => {
-				if (delete this._extraLibs[filePath]) {
-					this._onDidChange.fire(this);
-				}
-			}
-		};
-	}
-
-	getCompilerOptions(): monaco.languages.typescript.CompilerOptions {
-		return this._compilerOptions;
-	}
-
-	setCompilerOptions(options: monaco.languages.typescript.CompilerOptions): void {
-		this._compilerOptions = options || Object.create(null);
-		this._onDidChange.fire(this);
-	}
-
-	getDiagnosticsOptions(): monaco.languages.typescript.DiagnosticsOptions {
-		return this._diagnosticsOptions;
-	}
-
-	setDiagnosticsOptions(options: monaco.languages.typescript.DiagnosticsOptions): void {
-		this._diagnosticsOptions = options || Object.create(null);
-		this._onDidChange.fire(this);
-	}
-
-	setMaximumWorkerIdleTime(value: number): void {
-		// doesn't fire an event since no
-		// worker restart is required here
-		this._workerMaxIdleTime = value;
-	}
-
-	getWorkerMaxIdleTime() {
-		return this._workerMaxIdleTime;
-	}
-
-	setEagerModelSync(value: boolean) {
-		// doesn't fire an event since no
-		// worker restart is required here
-		this._eagerModelSync = value;
-	}
-
-	getEagerModelSync() {
-		return this._eagerModelSync;
-	}
-}
-
-//#region enums copied from typescript to prevent loading the entire typescriptServices ---
-
-enum ModuleKind {
-	None = 0,
-	CommonJS = 1,
-	AMD = 2,
-	UMD = 3,
-	System = 4,
-	ES2015 = 5,
-	ESNext = 6
-}
-enum JsxEmit {
-	None = 0,
-	Preserve = 1,
-	React = 2,
-	ReactNative = 3
-}
-enum NewLineKind {
-	CarriageReturnLineFeed = 0,
-	LineFeed = 1
-}
-enum ScriptTarget {
-	ES3 = 0,
-	ES5 = 1,
-	ES2015 = 2,
-	ES2016 = 3,
-	ES2017 = 4,
-	ES2018 = 5,
-	ESNext = 6,
-	JSON = 100,
-	Latest = 6
-}
-enum ModuleResolutionKind {
-	Classic = 1,
-	NodeJs = 2
-}
-//#endregion
-
-const languageDefaults: {[name: string]: LanguageServiceDefaultsImpl } = {}
-
-languageDefaults["typescript"] = new LanguageServiceDefaultsImpl(
-	{ allowNonTsExtensions: true, target: ScriptTarget.Latest },
-	{ noSemanticValidation: false, noSyntaxValidation: false });
-
-languageDefaults["javascript"] = new LanguageServiceDefaultsImpl(
-	{ allowNonTsExtensions: true, allowJs: true, target: ScriptTarget.Latest },
-	{ noSemanticValidation: true, noSyntaxValidation: false });
-
-function getTypeScriptWorker(): monaco.Promise<any> {
-	return getLanguageWorker("typescript");
-}
-
-function getJavaScriptWorker(): monaco.Promise<any> {
-	return getLanguageWorker("javascript");
-}
-
-function getLanguageWorker(languageName: string): monaco.Promise<any> {
-	return getMode().then(mode => mode.getNamedLanguageWorker(languageName));
-}
-
-function getLanguageDefaults(languageName: string) : LanguageServiceDefaultsImpl {
-	return languageDefaults[languageName];
-}
-
-function setupNamedLanguage(languageDefinition: monaco.languages.ILanguageExtensionPoint, isTypescript: boolean): void {
-	monaco.languages.register(languageDefinition);
-
-	languageDefaults[languageDefinition.id] = isTypescript ? languageDefaults["typescript"] : languageDefaults["javascript"];
-
-	monaco.languages.onLanguage(languageDefinition.id, () => {
-		return getMode().then(mode => mode.setupNamedLanguage(languageDefinition.id, isTypescript, languageDefaults[languageDefinition.id]));
-	});
-}
-
-// Export API
-function createAPI(): typeof monaco.languages.typescript {
-	return {
-		ModuleKind: ModuleKind,
-		JsxEmit: JsxEmit,
-		NewLineKind: NewLineKind,
-		ScriptTarget: ScriptTarget,
-		ModuleResolutionKind: ModuleResolutionKind,
-		typescriptDefaults: getLanguageDefaults("typescript"),
-		javascriptDefaults: getLanguageDefaults("javascript"),
-		getLanguageDefaults: getLanguageDefaults,
-		getTypeScriptWorker: getTypeScriptWorker,
-		getJavaScriptWorker: getJavaScriptWorker,
-		getLanguageWorker: getLanguageWorker,
-		setupNamedLanguage: setupNamedLanguage
-	}
-}
-monaco.languages.typescript = createAPI();
-
-// --- Registration to monaco editor ---
-
-function getMode(): monaco.Promise<typeof mode> {
-	return monaco.Promise.wrap(import('./tsMode'))
-}
-
-<<<<<<< HEAD
-setupNamedLanguage({
-	id: 'typescript',
-	extensions: ['.ts', '.tsx'],
-	aliases: ['TypeScript', 'ts', 'typescript'],
-	mimetypes: ['text/typescript']
-}, true);
-
-setupNamedLanguage({
-	id: 'javascript',
-	extensions: ['.js', '.es6', '.jsx'],
-	firstLine: '^#!.*\\bnode',
-	filenames: ['jakefile'],
-	aliases: ['JavaScript', 'javascript', 'js'],
-	mimetypes: ['text/javascript'],
-}, false);
-
-=======
-monaco.languages.onLanguage('typescript', () => {
-	return getMode().then(mode => mode.setupTypeScript(typescriptDefaults));
-});
-monaco.languages.onLanguage('javascript', () => {
-	return getMode().then(mode => mode.setupJavaScript(javascriptDefaults));
-});
-
->>>>>>> f5602dc2
+/*---------------------------------------------------------------------------------------------
+ *  Copyright (c) Microsoft Corporation. All rights reserved.
+ *  Licensed under the MIT License. See License.txt in the project root for license information.
+ *--------------------------------------------------------------------------------------------*/
+'use strict';
+
+import * as mode from './tsMode';
+
+import Emitter = monaco.Emitter;
+import IEvent = monaco.IEvent;
+import IDisposable = monaco.IDisposable;
+
+// --- TypeScript configuration and defaults ---------
+
+export class LanguageServiceDefaultsImpl implements monaco.languages.typescript.LanguageServiceDefaults {
+
+	private _onDidChange = new Emitter<monaco.languages.typescript.LanguageServiceDefaults>();
+	private _extraLibs: { [path: string]: string };
+	private _workerMaxIdleTime: number;
+	private _eagerModelSync: boolean;
+	private _compilerOptions: monaco.languages.typescript.CompilerOptions;
+	private _diagnosticsOptions: monaco.languages.typescript.DiagnosticsOptions;
+
+	constructor(compilerOptions: monaco.languages.typescript.CompilerOptions, diagnosticsOptions: monaco.languages.typescript.DiagnosticsOptions) {
+		this._extraLibs = Object.create(null);
+		this._workerMaxIdleTime = 2 * 60 * 1000;
+		this.setCompilerOptions(compilerOptions);
+		this.setDiagnosticsOptions(diagnosticsOptions);
+	}
+
+	get onDidChange(): IEvent<monaco.languages.typescript.LanguageServiceDefaults> {
+		return this._onDidChange.event;
+	}
+
+	getExtraLibs(): { [path: string]: string; } {
+		const result = Object.create(null);
+		for (var key in this._extraLibs) {
+			result[key] = this._extraLibs[key];
+		}
+		return Object.freeze(result);
+	}
+
+	addExtraLib(content: string, filePath?: string): IDisposable {
+		if (typeof filePath === 'undefined') {
+			filePath = `ts:extralib-${Date.now()}`;
+		}
+
+		if (this._extraLibs[filePath]) {
+			throw new Error(`${filePath} already a extra lib`);
+		}
+
+		this._extraLibs[filePath] = content;
+		this._onDidChange.fire(this);
+
+		return {
+			dispose: () => {
+				if (delete this._extraLibs[filePath]) {
+					this._onDidChange.fire(this);
+				}
+			}
+		};
+	}
+
+	getCompilerOptions(): monaco.languages.typescript.CompilerOptions {
+		return this._compilerOptions;
+	}
+
+	setCompilerOptions(options: monaco.languages.typescript.CompilerOptions): void {
+		this._compilerOptions = options || Object.create(null);
+		this._onDidChange.fire(this);
+	}
+
+	getDiagnosticsOptions(): monaco.languages.typescript.DiagnosticsOptions {
+		return this._diagnosticsOptions;
+	}
+
+	setDiagnosticsOptions(options: monaco.languages.typescript.DiagnosticsOptions): void {
+		this._diagnosticsOptions = options || Object.create(null);
+		this._onDidChange.fire(this);
+	}
+
+	setMaximumWorkerIdleTime(value: number): void {
+		// doesn't fire an event since no
+		// worker restart is required here
+		this._workerMaxIdleTime = value;
+	}
+
+	getWorkerMaxIdleTime() {
+		return this._workerMaxIdleTime;
+	}
+
+	setEagerModelSync(value: boolean) {
+		// doesn't fire an event since no
+		// worker restart is required here
+		this._eagerModelSync = value;
+	}
+
+	getEagerModelSync() {
+		return this._eagerModelSync;
+	}
+}
+
+//#region enums copied from typescript to prevent loading the entire typescriptServices ---
+
+enum ModuleKind {
+	None = 0,
+	CommonJS = 1,
+	AMD = 2,
+	UMD = 3,
+	System = 4,
+	ES2015 = 5,
+	ESNext = 6
+}
+enum JsxEmit {
+	None = 0,
+	Preserve = 1,
+	React = 2,
+	ReactNative = 3
+}
+enum NewLineKind {
+	CarriageReturnLineFeed = 0,
+	LineFeed = 1
+}
+enum ScriptTarget {
+	ES3 = 0,
+	ES5 = 1,
+	ES2015 = 2,
+	ES2016 = 3,
+	ES2017 = 4,
+	ES2018 = 5,
+	ESNext = 6,
+	JSON = 100,
+	Latest = 6
+}
+enum ModuleResolutionKind {
+	Classic = 1,
+	NodeJs = 2
+}
+//#endregion
+
+const languageDefaults: {[name: string]: LanguageServiceDefaultsImpl } = {}
+
+languageDefaults["typescript"] = new LanguageServiceDefaultsImpl(
+	{ allowNonTsExtensions: true, target: ScriptTarget.Latest },
+	{ noSemanticValidation: false, noSyntaxValidation: false });
+
+languageDefaults["javascript"] = new LanguageServiceDefaultsImpl(
+	{ allowNonTsExtensions: true, allowJs: true, target: ScriptTarget.Latest },
+	{ noSemanticValidation: true, noSyntaxValidation: false });
+
+function getTypeScriptWorker(): monaco.Promise<any> {
+	return getLanguageWorker("typescript");
+}
+
+function getJavaScriptWorker(): monaco.Promise<any> {
+	return getLanguageWorker("javascript");
+}
+
+function getLanguageWorker(languageName: string): monaco.Promise<any> {
+	return getMode().then(mode => mode.getNamedLanguageWorker(languageName));
+}
+
+function getLanguageDefaults(languageName: string) : LanguageServiceDefaultsImpl {
+	return languageDefaults[languageName];
+}
+
+function setupNamedLanguage(languageDefinition: monaco.languages.ILanguageExtensionPoint, isTypescript: boolean): void {
+	monaco.languages.register(languageDefinition);
+
+	languageDefaults[languageDefinition.id] = isTypescript ? languageDefaults["typescript"] : languageDefaults["javascript"];
+
+	monaco.languages.onLanguage(languageDefinition.id, () => {
+		return getMode().then(mode => mode.setupNamedLanguage(languageDefinition.id, isTypescript, languageDefaults[languageDefinition.id]));
+	});
+}
+
+// Export API
+function createAPI(): typeof monaco.languages.typescript {
+	return {
+		ModuleKind: ModuleKind,
+		JsxEmit: JsxEmit,
+		NewLineKind: NewLineKind,
+		ScriptTarget: ScriptTarget,
+		ModuleResolutionKind: ModuleResolutionKind,
+		typescriptDefaults: getLanguageDefaults("typescript"),
+		javascriptDefaults: getLanguageDefaults("javascript"),
+		getLanguageDefaults: getLanguageDefaults,
+		getTypeScriptWorker: getTypeScriptWorker,
+		getJavaScriptWorker: getJavaScriptWorker,
+		getLanguageWorker: getLanguageWorker,
+		setupNamedLanguage: setupNamedLanguage
+	}
+}
+monaco.languages.typescript = createAPI();
+
+// --- Registration to monaco editor ---
+
+function getMode(): monaco.Promise<typeof mode> {
+	return monaco.Promise.wrap(import('./tsMode'))
+}
+
+setupNamedLanguage({
+	id: 'typescript',
+	extensions: ['.ts', '.tsx'],
+	aliases: ['TypeScript', 'ts', 'typescript'],
+	mimetypes: ['text/typescript']
+}, true);
+
+setupNamedLanguage({
+	id: 'javascript',
+	extensions: ['.js', '.es6', '.jsx'],
+	firstLine: '^#!.*\\bnode',
+	filenames: ['jakefile'],
+	aliases: ['JavaScript', 'javascript', 'js'],
+	mimetypes: ['text/javascript'],
+}, false);