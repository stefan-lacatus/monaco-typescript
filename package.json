{
  "name": "monaco-typescript",
<<<<<<< HEAD
  "version": "2.3.0-placatus",
=======
  "version": "3.0.2",
>>>>>>> c53f010c
  "description": "TypeScript and JavaScript language support for Monaco Editor",
  "scripts": {
    "test": "mocha",
    "compile-amd": "mcopy ./src/lib/typescriptServices-amd.js ./release/dev/lib/typescriptServices.js && tsc -p ./src/tsconfig.json",
    "compile-esm": "mcopy ./src/lib/typescriptServices.js ./release/esm/lib/typescriptServices.js && tsc -p ./src/tsconfig.esm.json",
    "compile": "mrmdir ./release && npm run compile-amd && npm run compile-esm",
    "watch": "tsc -p ./src --watch",
    "prepublish": "npm run compile && node ./scripts/bundle && mcopy ./src/monaco.d.ts ./release/monaco.d.ts",
    "import-typescript": "node ./scripts/importTypescript"
  },
  "author": "Microsoft Corporation",
  "license": "MIT",
  "repository": {
    "type": "git",
    "url": "https://github.com/Microsoft/monaco-typescript"
  },
  "bugs": {
    "url": "https://github.com/Microsoft/monaco-typescript/issues"
  },
  "devDependencies": {
    "mocha": "^2.5.3",
    "monaco-editor-core": "0.11.1",
    "monaco-plugin-helpers": "^1.0.2",
    "requirejs": "^2.3.5",
    "typescript": "2.7.2",
    "uglify-js": "^3.3.14"
  }
}<|MERGE_RESOLUTION|>--- conflicted
+++ resolved
@@ -1,10 +1,6 @@
 {
-  "name": "monaco-typescript",
-<<<<<<< HEAD
-  "version": "2.3.0-placatus",
-=======
+  "name": "monaco-typescript-placatus",
   "version": "3.0.2",
->>>>>>> c53f010c
   "description": "TypeScript and JavaScript language support for Monaco Editor",
   "scripts": {
     "test": "mocha",
