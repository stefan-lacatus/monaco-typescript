{
<<<<<<< HEAD
  "name": "@placatus/monaco-typescript",
  "version": "3.7.0",
  "description": "TypeScript and JavaScript language support for Monaco Editor",
  "scripts": {
    "compile-amd": "mcopy ./src/lib/typescriptServices-amd.js ./release/dev/lib/typescriptServices.js && tsc -p ./src/tsconfig.json",
    "compile-esm": "mcopy ./src/lib/typescriptServices.js ./release/esm/lib/typescriptServices.js && tsc -p ./src/tsconfig.esm.json",
    "compile": "mrmdir ./release && npm run compile-amd && npm run compile-esm",
    "watch": "tsc -p ./src --watch",
    "prepublishOnly": "npm run compile && node ./scripts/bundle && mcopy ./src/monaco.d.ts ./release/monaco.d.ts",
    "import-typescript": "node ./scripts/importTypescript"
  },
  "author": "Microsoft Corporation",
  "license": "MIT",
  "repository": {
    "type": "git",
    "url": "https://github.com/Microsoft/monaco-typescript"
  },
  "bugs": {
    "url": "https://github.com/Microsoft/monaco-typescript/issues"
  },
  "devDependencies": {
    "monaco-editor-core": "^0.20.0",
    "monaco-languages": "^1.10.0",
    "monaco-plugin-helpers": "^1.0.2",
    "requirejs": "^2.3.6",
    "terser": "^4.6.3",
    "typescript": "^3.8.2"
  }
=======
	"name": "monaco-typescript",
	"version": "4.1.1",
	"description": "TypeScript and JavaScript language support for Monaco Editor",
	"scripts": {
		"compile-amd": "mcopy ./src/lib/typescriptServices-amd.js ./out/amd/lib/typescriptServices.js && tsc -p ./src/tsconfig.json",
		"compile-esm": "mcopy ./src/lib/typescriptServices.js ./out/esm/lib/typescriptServices.js && tsc -p ./src/tsconfig.esm.json",
		"compile": "mrmdir ./out && npm run compile-amd && npm run compile-esm && node ./scripts/dts && prettier --write ./monaco.d.ts",
		"watch": "tsc -p ./src --watch",
		"prepublishOnly": "mrmdir ./release && npm run compile && node ./scripts/release.js && node ./scripts/bundle && mcopy ./monaco.d.ts ./release/monaco.d.ts && mcopy ./out/esm/monaco.contribution.d.ts ./release/esm/monaco.contribution.d.ts && mcopy ./out/esm/fillers/monaco-editor-core.d.ts ./release/esm/fillers/monaco-editor-core.d.ts",
		"import-typescript": "node ./scripts/importTypescript",
		"prettier": "prettier --write ."
	},
	"author": "Microsoft Corporation",
	"license": "MIT",
	"repository": {
		"type": "git",
		"url": "https://github.com/Microsoft/monaco-typescript"
	},
	"bugs": {
		"url": "https://github.com/Microsoft/monaco-typescript/issues"
	},
	"module": "./release/esm/monaco.contribution.js",
	"typings": "./release/esm/monaco.contribution.d.ts",
	"devDependencies": {
		"@typescript/vfs": "^1.3.0",
		"husky": "^4.3.0",
		"monaco-editor-core": "^0.21.0",
		"monaco-languages": "^2.1.0",
		"monaco-plugin-helpers": "^1.0.3",
		"prettier": "^2.1.2",
		"pretty-quick": "^3.0.2",
		"requirejs": "^2.3.6",
		"terser": "^5.3.2",
		"typescript": "^4.0.3"
	},
	"husky": {
		"hooks": {
			"pre-commit": "pretty-quick --staged"
		}
	}
>>>>>>> 2dcf85a5
}<|MERGE_RESOLUTION|>--- conflicted
+++ resolved
@@ -1,35 +1,5 @@
 {
-<<<<<<< HEAD
-  "name": "@placatus/monaco-typescript",
-  "version": "3.7.0",
-  "description": "TypeScript and JavaScript language support for Monaco Editor",
-  "scripts": {
-    "compile-amd": "mcopy ./src/lib/typescriptServices-amd.js ./release/dev/lib/typescriptServices.js && tsc -p ./src/tsconfig.json",
-    "compile-esm": "mcopy ./src/lib/typescriptServices.js ./release/esm/lib/typescriptServices.js && tsc -p ./src/tsconfig.esm.json",
-    "compile": "mrmdir ./release && npm run compile-amd && npm run compile-esm",
-    "watch": "tsc -p ./src --watch",
-    "prepublishOnly": "npm run compile && node ./scripts/bundle && mcopy ./src/monaco.d.ts ./release/monaco.d.ts",
-    "import-typescript": "node ./scripts/importTypescript"
-  },
-  "author": "Microsoft Corporation",
-  "license": "MIT",
-  "repository": {
-    "type": "git",
-    "url": "https://github.com/Microsoft/monaco-typescript"
-  },
-  "bugs": {
-    "url": "https://github.com/Microsoft/monaco-typescript/issues"
-  },
-  "devDependencies": {
-    "monaco-editor-core": "^0.20.0",
-    "monaco-languages": "^1.10.0",
-    "monaco-plugin-helpers": "^1.0.2",
-    "requirejs": "^2.3.6",
-    "terser": "^4.6.3",
-    "typescript": "^3.8.2"
-  }
-=======
-	"name": "monaco-typescript",
+	"name": "@placatus/monaco-typescript",
 	"version": "4.1.1",
 	"description": "TypeScript and JavaScript language support for Monaco Editor",
 	"scripts": {
@@ -69,5 +39,4 @@
 			"pre-commit": "pretty-quick --staged"
 		}
 	}
->>>>>>> 2dcf85a5
 }